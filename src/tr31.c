/**
 * @file tr31.c
 * @brief High level TR-31 library interface
 *
 * Copyright (c) 2020, 2021, 2022, 2023 Leon Lynch
 *
 * This library is free software; you can redistribute it and/or
 * modify it under the terms of the GNU Lesser General Public
 * License as published by the Free Software Foundation; either
 * version 2.1 of the License, or (at your option) any later version.
 *
 * This library is distributed in the hope that it will be useful,
 * but WITHOUT ANY WARRANTY; without even the implied warranty of
 * MERCHANTABILITY or FITNESS FOR A PARTICULAR PURPOSE.  See the GNU
 * Lesser General Public License for more details.
 *
 * You should have received a copy of the GNU Lesser General Public
 * License along with this library. If not, see
 * <https://www.gnu.org/licenses/>.
 */

#include "tr31.h"
#include "tr31_config.h"
#include "tr31_crypto.h"

#include "crypto_tdes.h"
#include "crypto_aes.h"
#include "crypto_mem.h"
#include "crypto_rand.h"

#include <stdbool.h>
#include <stdint.h>
#include <string.h>
#include <stdlib.h>

#if defined(HAVE_ARPA_INET_H)
#include <arpa/inet.h> // for ntohs and friends
#elif defined(HAVE_WINSOCK_H)
#include <winsock.h>
#endif

#define sizeof_field(TYPE, FIELD) sizeof(((TYPE*)0)->FIELD)

// TR-31 header
// see ANSI X9.143:2021, 6.2, table 1
struct tr31_header_t {
	uint8_t version_id;
	char length[4];
	uint16_t key_usage;
	uint8_t algorithm;
	uint8_t mode_of_use;
	char key_version[2];
	uint8_t exportability;
	char opt_blocks_count[2];
	char reserved[2];
} __attribute__((packed));

// TR-31 optional block header with short length
// see ANSI X9.143:2021, 6.2, table 1
struct tr31_opt_blk_hdr_t {
	uint16_t id;
	char length[2] NONSTRING;
} __attribute__((packed));

// TR-31 optional block header with extended length
// see ANSI X9.143:2021, 6.2, table 1
struct tr31_opt_blk_hdr_ext_t {
	uint16_t id;
	char reserved[2];
	char ext_length_byte_count[2] NONSTRING;
	char ext_length[] NONSTRING;
} __attribute__((packed));

// TR-31 optional block with short length
// see ANSI X9.143:2021, 6.2, table 1
struct tr31_opt_blk_t {
	uint16_t id;
	char length[2] NONSTRING;
	char data[];
} __attribute__((packed));

// TR-31 payload
// see ANSI X9.143:2021, 6.1, figure 2
// see ANSI X9.143:2021, 7.3.1, figure 11 and table 26
struct tr31_payload_t {
	uint16_t length;
	uint8_t data[];
} __attribute__((packed));

#define TR31_MIN_PAYLOAD_LENGTH (DES_BLOCK_SIZE)
#define TR31_MIN_KEY_BLOCK_LENGTH (sizeof(struct tr31_header_t) + TR31_MIN_PAYLOAD_LENGTH + 8) // Minimum TR-31 key block length: header + minimum payload + authenticator

// Internal processing state
struct tr31_state_t {
	// flags used during processing
	uint32_t flags;

	// encryption block size used for header length validation
	unsigned int enc_block_size;

	// buffer containing:
	// - verbatim header
	// - binary (hex decoded) payload
	// - binary (hex decoded) authenticator
	size_t decoded_key_block_length;
	void* decoded_key_block;

	// lengths and pointers for decoded key block buffer
	size_t header_length;
	size_t payload_length;
	void* payload;
	size_t authenticator_length;
	void* authenticator;
};

// helper functions
static int dec_to_int(const char* str, size_t str_len);
static void int_to_dec(unsigned int value, char* str, size_t str_len);
static int hex_to_int(const char* str, size_t str_len);
static void int_to_hex(unsigned int value, char* str, size_t str_len);
static int hex_to_bin(const char* hex, size_t hex_len, void* bin, size_t bin_len);
static int bin_to_hex(const void* bin, size_t bin_len, char* str, size_t str_len);
static int tr31_validate_format_an(const char* buf, size_t buf_len);
static int tr31_validate_format_h(const char* buf, size_t buf_len);
static int tr31_validate_format_pa(const char* buf, size_t buf_len);
static struct tr31_opt_ctx_t* tr31_opt_block_alloc(struct tr31_ctx_t* ctx, unsigned int id, size_t length);
static inline size_t tr31_opt_block_kcv_data_length(size_t kcv_len);
static int tr31_opt_block_encode_kcv(uint8_t kcv_algorithm, const void* kcv, size_t kcv_len, char* encoded_data, size_t encoded_data_len);
static int tr31_opt_block_validate_hash_algorithm(uint8_t hash_algorithm);
static int tr31_opt_block_parse(const void* ptr, size_t remaining_len, size_t* opt_block_len, struct tr31_opt_ctx_t* opt_ctx);
static int tr31_opt_block_validate_iso8601(const char* ts_str, size_t ts_str_len);
static int tr31_opt_block_export(const struct tr31_opt_ctx_t* opt_ctx, size_t remaining_len, size_t* opt_blk_len, void* ptr);
static int tr31_opt_block_export_PB(const struct tr31_state_t* state, size_t pb_len, struct tr31_opt_blk_t* opt_blk);
static int tr31_state_init(uint32_t flags, uint8_t version_id, struct tr31_state_t* state);
static int tr31_state_prepare_import(struct tr31_state_t* state, const void* key_block, size_t key_block_len, size_t header_len);
static int tr31_state_prepare_export(struct tr31_state_t* state, struct tr31_header_t* header, size_t header_len, size_t key_block_buf_len, const struct tr31_key_t* key);
static void tr31_state_release(struct tr31_state_t* state);
static int tr31_tdes_decrypt_verify_variant_binding(const struct tr31_state_t* state, const struct tr31_key_t* kbpk, struct tr31_key_t* key);
static int tr31_tdes_encrypt_sign_variant_binding(struct tr31_state_t* state, const struct tr31_key_t* kbpk);
static int tr31_tdes_decrypt_verify_derivation_binding(struct tr31_state_t* state, const struct tr31_key_t* kbpk, struct tr31_key_t* key);
static int tr31_tdes_encrypt_sign_derivation_binding(struct tr31_state_t* state, const struct tr31_key_t* kbpk);
static int tr31_aes_decrypt_verify_derivation_binding(struct tr31_state_t* state, const struct tr31_key_t* kbpk, struct tr31_key_t* key);
static int tr31_aes_encrypt_sign_derivation_binding(struct tr31_state_t* state, const struct tr31_key_t* kbpk);

static int dec_to_int(const char* str, size_t str_len)
{
	int value;

	value = 0;
	for (size_t i = 0; i < str_len; ++i) {
		if (str[i] < '0' && str[i] > '9') {
			return -1;
		}

		value *= 10; // shift decimal value
		value += str[i] - '0'; // convert ASCII decimal to numeric value
	}

	return value;
}

static void int_to_dec(unsigned int value, char* str, size_t str_len)
{
	// pack string digits, right justified
	while (str_len) {
		uint8_t digit;

		digit = value % 10; // extract digit
		value /= 10; // shift decimal value

		str[str_len - 1] = digit + '0'; // convert numeric value to ASCII decimal
		--str_len;
	}
}

static int hex_to_int(const char* str, size_t str_len)
{
	int value;

	value = 0;
	for (size_t i = 0; i < str_len; ++i) {
		value <<= 4; // shift hex value
		// convert ASCII hex to numeric value
		// lower case characters are not allowed
		// see ANSI X9.143:2021, 4
		if (str[i] >= '0' && str[i] <= '9') {
			value += str[i] - '0';
		} else if (str[i] >= 'A' && str[i] <= 'F') {
			value += str[i] - ('A' - 10);
		} else {
			// invalid character
			return -1;
		}
	}

	return value;
}

static void int_to_hex(unsigned int value, char* str, size_t str_len)
{
	// pack string digits, right justified
	while (str_len) {
		uint8_t digit;

		digit = value & 0xF; // extract digit
		value >>= 4; // shift hex value

		// convert numeric value to ASCII hex
		if (digit < 0xA) {
			str[str_len - 1] = digit + '0';
		} else {
			str[str_len - 1] = digit - 0xA + 'A';
		}
		--str_len;
	}
}

static int hex_to_bin(const char* hex, size_t hex_len, void* bin, size_t bin_len)
{
	uint8_t* ptr = bin;

	// even number of hex digits
	if ((hex_len & 0x1) != 0) {
		return -1;
	}

	while (hex_len && bin_len) {
		uint8_t nibble;

		// convert ASCII hex digit to numeric value
		if (*hex >= '0' && *hex <= '9') {
			nibble = *hex - '0';
		} else if (*hex >= 'A' && *hex <= 'F') {
			nibble = *hex - ('A' - 10);
		} else {
			// invalid character
			return -3;
		}

		if ((hex_len & 0x1) == 0) { // even digit index
			// most significant nibble
			*ptr = nibble << 4;
		} else { // i is odd
			// least significant nibble
			*ptr |= nibble & 0x0F;
			++ptr;
			--bin_len;
		}

		++hex;
		--hex_len;
	}

	return 0;
}

static int bin_to_hex(const void* bin, size_t bin_len, char* hex, size_t hex_len)
{
	const uint8_t* buf = bin;

	// minimum string length
	if (hex_len < bin_len * 2) {
		return -1;
	}

	// pack hex digits, left justified
	for (unsigned int i = 0; i < bin_len; ++i) {
		uint8_t digit;

		// convert most significant nibble
		digit = buf[i] >> 4;
		if (digit < 0xA) {
			hex[(i * 2)] = digit + '0';
		} else {
			hex[(i * 2)] = digit - 0xA + 'A';
		}

		// convert least significant nibble
		digit = buf[i] & 0xf;
		if (digit < 0xA) {
			hex[(i * 2) + 1] = digit + '0';
		} else {
			hex[(i * 2) + 1] = digit - 0xA + 'A';
		}
	}

	return 0;
}

static int tr31_validate_format_an(const char* buf, size_t buf_len)
{
	while (buf_len--) {
		// alphanumeric characters are in the ranges 0x30 - 0x39, 0x41 - 0x5A
		// and 0x61 - 0x7A
		// see ANSI X9.143:2021, 4
		if ((*buf < 0x30 || *buf > 0x39) &&
			(*buf < 0x41 || *buf > 0x5A) &&
			(*buf < 0x61 || *buf > 0x7A)
		) {
			return -1;
		}

		++buf;
	}

	return 0;
}

static int tr31_validate_format_h(const char* buf, size_t buf_len)
{
	while (buf_len--) {
		// hex characters are in the ranges 0x30 - 0x39 and 0x41 - 0x46
		// lower case characters are not allowed
		// see ANSI X9.143:2021, 4
		if ((*buf < 0x30 || *buf > 0x39) &&
			(*buf < 0x41 || *buf > 0x46)
		) {
			return -1;
		}

		++buf;
	}

	return 0;
}

static int tr31_validate_format_pa(const char* buf, size_t buf_len)
{
	while (buf_len--) {
		// printable ASCII characters are in the range 0x20 to 0x7E
		// see ANSI X9.143:2021, 4
		if (*buf < 0x20 || *buf > 0x7E) {
			return -1;
		}

		++buf;
	}

	return 0;
}

const char* tr31_lib_version_string(void)
{
	return TR31_LIB_VERSION_STRING;
}

int tr31_key_init(
	unsigned int usage,
	unsigned int algorithm,
	unsigned int mode_of_use,
	const char* key_version,
	unsigned int exportability,
	const void* data,
	size_t length,
	struct tr31_key_t* key
)
{
	int r;

	if (!key_version || !key) {
		return -1;
	}

	memset(key, 0, sizeof(*key));

	// validate key usage field
	// see ANSI X9.143:2021, 6.3.1, table 2
	key->usage = usage;
	switch (usage) {
		case TR31_KEY_USAGE_BDK:
		case TR31_KEY_USAGE_DUKPT_IK:
		case TR31_KEY_USAGE_BKV:
		case TR31_KEY_USAGE_KDK:
		case TR31_KEY_USAGE_CVK:
		case TR31_KEY_USAGE_DATA:
		case TR31_KEY_USAGE_ASYMMETRIC_DATA:
		case TR31_KEY_USAGE_DATA_DEC_TABLE:
		case TR31_KEY_USAGE_DATA_SENSITIVE:
		case TR31_KEY_USAGE_EMV_MKAC:
		case TR31_KEY_USAGE_EMV_MKSMC:
		case TR31_KEY_USAGE_EMV_MKSMI:
		case TR31_KEY_USAGE_EMV_MKDAC:
		case TR31_KEY_USAGE_EMV_MKDN:
		case TR31_KEY_USAGE_EMV_CP:
		case TR31_KEY_USAGE_EMV_OTHER:
		case TR31_KEY_USAGE_EMV_AKP_PIN:
		case TR31_KEY_USAGE_IV:
		case TR31_KEY_USAGE_KEK:
		case TR31_KEY_USAGE_TR31_KBPK:
		case TR31_KEY_USAGE_TR34_APK_KRD:
		case TR31_KEY_USAGE_APK:
		case TR31_KEY_USAGE_ISO20038_KBPK:
		case TR31_KEY_USAGE_ISO16609_MAC_1:
		case TR31_KEY_USAGE_ISO9797_1_MAC_1:
		case TR31_KEY_USAGE_ISO9797_1_MAC_2:
		case TR31_KEY_USAGE_ISO9797_1_MAC_3:
		case TR31_KEY_USAGE_ISO9797_1_MAC_4:
		case TR31_KEY_USAGE_ISO9797_1_MAC_5:
		case TR31_KEY_USAGE_ISO9797_1_CMAC:
		case TR31_KEY_USAGE_HMAC:
		case TR31_KEY_USAGE_ISO9797_1_MAC_6:
		case TR31_KEY_USAGE_PEK:
		case TR31_KEY_USAGE_PGK:
		case TR31_KEY_USAGE_AKP_SIG:
		case TR31_KEY_USAGE_AKP_CA:
		case TR31_KEY_USAGE_AKP_OTHER:
		case TR31_KEY_USAGE_PVK:
		case TR31_KEY_USAGE_PVK_IBM3624:
		case TR31_KEY_USAGE_PVK_VISA_PVV:
		case TR31_KEY_USAGE_PVK_X9_132_ALG_1:
		case TR31_KEY_USAGE_PVK_X9_132_ALG_2:
		case TR31_KEY_USAGE_PVK_X9_132_ALG_3:
			// supported
			break;

		default:
			return TR31_ERROR_UNSUPPORTED_KEY_USAGE;
	}

	// validate algorithm field
	// see ANSI X9.143:2021, 6.3.2, table 3
	key->algorithm = algorithm;
	switch (algorithm) {
		case TR31_KEY_ALGORITHM_AES:
		case TR31_KEY_ALGORITHM_DES:
		case TR31_KEY_ALGORITHM_EC:
		case TR31_KEY_ALGORITHM_HMAC:
		case TR31_KEY_ALGORITHM_RSA:
		case TR31_KEY_ALGORITHM_DSA:
		case TR31_KEY_ALGORITHM_TDES:
			// supported
			break;

		default:
			return TR31_ERROR_UNSUPPORTED_ALGORITHM;
	}

	// validate mode of use field
	// see ANSI X9.143:2021, 6.3.3, table 4
	key->mode_of_use = mode_of_use;
	switch (mode_of_use) {
		case TR31_KEY_MODE_OF_USE_ENC_DEC:
		case TR31_KEY_MODE_OF_USE_MAC:
		case TR31_KEY_MODE_OF_USE_DEC:
		case TR31_KEY_MODE_OF_USE_ENC:
		case TR31_KEY_MODE_OF_USE_MAC_GEN:
		case TR31_KEY_MODE_OF_USE_ANY:
		case TR31_KEY_MODE_OF_USE_SIG:
		case TR31_KEY_MODE_OF_USE_MAC_VERIFY:
		case TR31_KEY_MODE_OF_USE_DERIVE:
		case TR31_KEY_MODE_OF_USE_VARIANT:
			// supported
			break;

		default:
			return TR31_ERROR_UNSUPPORTED_MODE_OF_USE;
	}

	// validate key version number field
	// see ANSI X9.143:2021, 6.3.4, table 5
	r = tr31_key_set_key_version(key, key_version);
	if (r) {
		// return error value as-is
		return r;
	}

	// validate exportability field
	// see ANSI X9.143:2021, 6.3.5, table 6
	key->exportability = exportability;
	switch (exportability) {
		case TR31_KEY_EXPORT_TRUSTED:
		case TR31_KEY_EXPORT_NONE:
		case TR31_KEY_EXPORT_SENSITIVE:
			// supported
			break;

		default:
			return TR31_ERROR_UNSUPPORTED_EXPORTABILITY;
	}

	// if key data is available, copy it
	if (data && length) {
		// validate key length by algorithm
		switch (algorithm) {
			case TR31_KEY_ALGORITHM_TDES:
				if (length > 24) {
					// invalid TDES key length
					return TR31_ERROR_INVALID_KEY_LENGTH;
				}
				break;

			case TR31_KEY_ALGORITHM_AES:
				if (length > 32) {
					// invalid AES key length
					return TR31_ERROR_INVALID_KEY_LENGTH;
				}
				break;
		}

		r = tr31_key_set_data(key, data, length);
		if (r) {
			// return error value as-is
			return r;
		}
	}

	return 0;
}

void tr31_key_release(struct tr31_key_t* key)
{
	if (key->data) {
		crypto_cleanse(key->data, key->length);
		free(key->data);
		key->data = NULL;
		key->kcv_len = 0;
	}
}

int tr31_key_copy(
	const struct tr31_key_t* src,
	struct tr31_key_t* key
)
{
	int r;
	char key_version[2];

	if (!src || !key) {
		return -1;
	}

	r = tr31_key_get_key_version(src, key_version);
	if (r) {
		// return error value as-is
		return r;
	}

	return tr31_key_init(
		src->usage,
		src->algorithm,
		src->mode_of_use,
		key_version,
		src->exportability,
		src->data,
		src->length,
		key
	);
}

int tr31_key_set_data(struct tr31_key_t* key, const void* data, size_t length)
{
	int r;

	if (!key || !data || !length) {
		return -1;
	}

	// release existing key data
	tr31_key_release(key);

	// update KCV
	key->kcv_len = 0;
	memset(&key->kcv, 0, sizeof(key->kcv));
	if (key->algorithm == TR31_KEY_ALGORITHM_TDES) {
		// use legacy KCV for TDES key
		// see ANSI X9.24-1:2017, 7.7.2
		key->kcv_algorithm = TR31_OPT_BLOCK_KCV_LEGACY;
		r = crypto_tdes_kcv_legacy(data, length, key->kcv);
		if (r) {
			// failed to compute KCV
			return TR31_ERROR_KCV_NOT_AVAILABLE;
		}
		key->kcv_len = DES_KCV_SIZE_LEGACY;

	} else if (key->algorithm == TR31_KEY_ALGORITHM_AES) {
		// use CMAC-based KCV for AES key
		// see ANSI X9.24-1:2017, 7.7.2
		key->kcv_algorithm = TR31_OPT_BLOCK_KCV_CMAC;
		r = crypto_aes_kcv(data, length, key->kcv);
		if (r) {
			// failed to compute KCV
			return TR31_ERROR_KCV_NOT_AVAILABLE;
		}
		key->kcv_len = AES_KCV_SIZE;

	} else {
		// key algorithm not suitable for KCV computation; continue
	}

	// copy key data
	key->length = length;
	key->data = malloc(key->length);
	memcpy(key->data, data, key->length);

	return 0;
}

int tr31_key_set_key_version(struct tr31_key_t* key, const char* key_version)
{
	int r;

	if (!key || !key_version) {
		return -1;
	}

	// decode key version number field
	// see ANSI X9.143:2021, 6.3.4, table 5
	r = tr31_validate_format_an(key_version, 2);
	if (r) {
		return TR31_ERROR_INVALID_KEY_VERSION_FIELD;
	}
	if (key_version[0] == '0' && key_version[1] == '0') {
		key->key_version = TR31_KEY_VERSION_IS_UNUSED;
		memset(key->key_version_str, 0, sizeof(key->key_version_str));
	} else if (key_version[0] == 'c') {
		key->key_version = TR31_KEY_VERSION_IS_COMPONENT;
		memcpy(key->key_version_str, key_version, 2);
		key->key_version_str[2] = 0;
	} else {
		key->key_version = TR31_KEY_VERSION_IS_VALID;
		memcpy(key->key_version_str, key_version, 2);
		key->key_version_str[2] = 0;
	}

	return 0;
}

int tr31_key_get_key_version(const struct tr31_key_t* key, char* key_version)
{
	if (!key || !key_version) {
		return -1;
	}

	// encode key version number field
	// see ANSI X9.143:2021, 6.3.4, table 5
	switch (key->key_version) {
		case TR31_KEY_VERSION_IS_UNUSED:
			memset(key_version, '0', sizeof_field(struct tr31_header_t, key_version));
			break;

		case TR31_KEY_VERSION_IS_COMPONENT:
			key_version[0] = 'c';
			key_version[1] = key->key_version_str[1];
			break;

		case TR31_KEY_VERSION_IS_VALID:
			memcpy(key_version, key->key_version_str, sizeof_field(struct tr31_header_t, key_version));
			break;

		default:
			return TR31_ERROR_INVALID_KEY_VERSION_FIELD;
	}

	return 0;
}

int tr31_init(
	uint8_t version_id,
	const struct tr31_key_t* key,
	struct tr31_ctx_t* ctx
)
{
	int r;

	if (!ctx) {
		return -1;
	}
	memset(ctx, 0, sizeof(*ctx));

	// validate key block format
	ctx->version = version_id;
	switch (ctx->version) {
		case TR31_VERSION_A:
		case TR31_VERSION_B:
		case TR31_VERSION_C:
		case TR31_VERSION_D:
		case TR31_VERSION_E:
			// supported
			break;

		default:
			return TR31_ERROR_UNSUPPORTED_VERSION;
	}

	// copy key, if available
	if (key) {
		r = tr31_key_copy(key, &ctx->key);
		if (r) {
			// return error value as-is
			return r;
		}
	}

	return 0;
}

static struct tr31_opt_ctx_t* tr31_opt_block_alloc(
	struct tr31_ctx_t* ctx,
	unsigned int id,
	size_t length
)
{
	struct tr31_opt_ctx_t* opt_ctx;
	bool opt_blk_pb_found = false;

	if (!ctx) {
		return NULL;
	}

	// repeated optional block IDs are not allowed
	// and optional block PB must always be last
	// see ANSI X9.143:2021, 6.3.6
<<<<<<< HEAD
	opt_ctx = tr31_opt_block_find(ctx, id);
	if (opt_ctx) {
		// existing optional block found
		return NULL;
=======
	for (size_t i = 0; i < ctx->opt_blocks_count; ++i) {
		if (ctx->opt_blocks[i].id == id) {
			// existing optional block found
			return NULL;
		}

		if (ctx->opt_blocks[i].id == TR31_OPT_BLOCK_PB) {
			// optional block PB found
			opt_blk_pb_found = true;
		}
	}

	// if optional block PB already exists, remove all instances
	// NOTE: it will be recreated by tr31_export()
	// NOTE: if no new optional blocks are added, PB is intentionally preserved
	if (opt_blk_pb_found) {
		for (size_t i = 0; i < ctx->opt_blocks_count; ++i) {
			if (ctx->opt_blocks[i].id == TR31_OPT_BLOCK_PB) {
				free(ctx->opt_blocks[i].data);
				ctx->opt_blocks[i].data = NULL;

				ctx->opt_blocks_count -= 1;
				if (i < ctx->opt_blocks_count) {
					size_t remaining_count = ctx->opt_blocks_count - i;
					size_t remaining_bytes = sizeof(*ctx->opt_blocks) * remaining_count;
					memmove(&ctx->opt_blocks[i], &ctx->opt_blocks[i + 1], remaining_bytes);
				}
			}
		}
>>>>>>> 3bd3f7be
	}

	// grow optional block array
	ctx->opt_blocks_count++;
	ctx->opt_blocks = realloc(ctx->opt_blocks, ctx->opt_blocks_count * sizeof(struct tr31_opt_ctx_t));

	// copy optional block fields and allocate optional block data
	opt_ctx = &ctx->opt_blocks[ctx->opt_blocks_count - 1];
	opt_ctx->id = id;
	opt_ctx->data_length = length;
	if (length) {
		opt_ctx->data = malloc(opt_ctx->data_length);
	} else {
		opt_ctx->data = NULL;
	}

	return opt_ctx;
}

int tr31_opt_block_add(
	struct tr31_ctx_t* ctx,
	unsigned int id,
	const void* data,
	size_t length
)
{
	int r;
	struct tr31_opt_ctx_t* opt_ctx;

	if (!ctx) {
		return -1;
	}
	if (!data && length) {
		return -2;
	}

	if (data && length) {
		r = tr31_validate_format_pa(data, length);
		if (r) {
			return TR31_ERROR_INVALID_OPTIONAL_BLOCK_DATA;
		}
	}

	opt_ctx = tr31_opt_block_alloc(ctx, id, length);
	if (!opt_ctx) {
		return TR31_ERROR_DUPLICATE_OPTIONAL_BLOCK_ID;
	}

	if (data && length) {
		// copy optional block data
		memcpy(opt_ctx->data, data, length);
	}

	return 0;
}

struct tr31_opt_ctx_t* tr31_opt_block_find(struct tr31_ctx_t* ctx, unsigned int id)
{
	if (!ctx) {
		return NULL;
	}

	for (size_t i = 0; i < ctx->opt_blocks_count; ++i) {
		if (ctx->opt_blocks[i].id == id) {
			return &ctx->opt_blocks[i];
		}
	}

	return NULL;
}

static inline size_t tr31_opt_block_kcv_data_length(size_t kcv_len)
{
	return (kcv_len + 1) * 2;
}

static int tr31_opt_block_encode_kcv(
	uint8_t kcv_algorithm,
	const void* kcv,
	size_t kcv_len,
	char* encoded_data,
	size_t encoded_data_len
)
{
	int r;
	uint8_t buf[6];
	size_t buf_len;

	if (!kcv || !kcv_len || !encoded_data || !encoded_data_len) {
		return -1;
	}

	// validate KCV length according to KCV algorithm
	// see ANSI X9.143:2021, 6.3.6.7, table 15
	// see ANSI X9.143:2021, 6.3.6.12, table 20
	// KCV lengths should comply with ANSI X9.24-1, Annex A
	if (kcv_algorithm == TR31_OPT_BLOCK_KCV_LEGACY) {
		if (kcv_len > 3) {
			// Legacy KCV should be truncated to 3 bytes or less
			return TR31_ERROR_INVALID_OPTIONAL_BLOCK_DATA;
		}
	} else if (kcv_algorithm == TR31_OPT_BLOCK_KCV_CMAC) {
		if (kcv_len > 5) {
			// CMAC KCV should be truncated to 5 bytes or less
			return TR31_ERROR_INVALID_OPTIONAL_BLOCK_DATA;
		}
	} else {
		// Unknown KCV algorithm
		return TR31_ERROR_INVALID_OPTIONAL_BLOCK_DATA;
	}

	buf_len = kcv_len + 1;
	if (buf_len > sizeof(buf)) {
		return -2;
	}
	if (buf_len * 2 > encoded_data_len) {
		return -3;
	}

	buf[0] = kcv_algorithm;
	memcpy(&buf[1], kcv, kcv_len);
	r = bin_to_hex(
		buf,
		buf_len,
		encoded_data,
		encoded_data_len
	);
	if (r) {
		return -4;
	}

	return 0;
}

int tr31_opt_block_decode_kcv(
	const struct tr31_opt_ctx_t* opt_ctx,
	struct tr31_opt_blk_kcv_data_t* kcv_data
)
{
	int r;

	if (!opt_ctx || !kcv_data) {
		return -1;
	}

	// decode optional block data and validate
	// see ANSI X9.143:2021, 6.3.6.7, table 15
	// see ANSI X9.143:2021, 6.3.6.12, table 20
	// KCV lengths should comply with ANSI X9.24-1, Annex A
	if (opt_ctx->data_length < 2 + 1) { // KCV algorithm and at least one KCV digit
		return TR31_ERROR_INVALID_OPTIONAL_BLOCK_DATA;
	}
	r = hex_to_bin(
		opt_ctx->data,
		2,
		&kcv_data->kcv_algorithm,
		sizeof(kcv_data->kcv_algorithm)
	);
	if (r) {
		return TR31_ERROR_INVALID_OPTIONAL_BLOCK_DATA;
	}
	switch (kcv_data->kcv_algorithm) {
		case TR31_OPT_BLOCK_KCV_LEGACY:
			// at most 6 KCV digits, thus 3 KCV bytes
			if (opt_ctx->data_length > tr31_opt_block_kcv_data_length(3)) {
				// too many KCV digits for legacy KCV algorithm
				// see ANSI X9.24-1:2017, Annex A
				return TR31_ERROR_INVALID_OPTIONAL_BLOCK_DATA;
			}
			break;

		case TR31_OPT_BLOCK_KCV_CMAC:
			// at most 10 KCV digits, thus 5 KCV bytes
			if (opt_ctx->data_length > tr31_opt_block_kcv_data_length(5)) {
				// too many KCV digits for CMAC KCV algorithm
				// see ANSI X9.24-1:2017, Annex A
				return TR31_ERROR_INVALID_OPTIONAL_BLOCK_DATA;
			}
			break;

		default:
			// unknown KCV algorithm
			return TR31_ERROR_INVALID_OPTIONAL_BLOCK_DATA;
	}

	kcv_data->kcv_len = (opt_ctx->data_length - 2) / 2;
	r = hex_to_bin(
		opt_ctx->data + 2,
		opt_ctx->data_length - 2,
		&kcv_data->kcv,
		kcv_data->kcv_len
	);
	if (r) {
		return TR31_ERROR_INVALID_OPTIONAL_BLOCK_DATA;
	}
	return 0;
}

int tr31_opt_block_add_AL(
	struct tr31_ctx_t* ctx,
	uint8_t akl
)
{
	int r;
	uint8_t buf[2];
	char encoded_data[4];

	if (!ctx) {
		return -1;
	}

	if (akl != TR31_OPT_BLOCK_AL_AKL_EPHEMERAL &&
		akl != TR31_OPT_BLOCK_AL_AKL_STATIC
	) {
		return TR31_ERROR_INVALID_OPTIONAL_BLOCK_DATA;
	}

	// encode optional block data
	// assume AKL optional block version 1
	// see ANSI X9.143:2021, 6.3.6.1, table 8
	buf[0] = TR31_OPT_BLOCK_AL_VERSION_1;
	buf[1] = akl;
	r = bin_to_hex(
		buf,
		sizeof(buf),
		encoded_data,
		sizeof(encoded_data)
	);
	if (r) {
		return -2;
	}

	return tr31_opt_block_add(ctx, TR31_OPT_BLOCK_AL, encoded_data, sizeof(buf) * 2);
}

int tr31_opt_block_decode_AL(
	const struct tr31_opt_ctx_t* opt_ctx,
	struct tr31_opt_blk_akl_data_t* akl_data
)
{
	int r;

	if (!opt_ctx || !akl_data) {
		return -1;
	}

	if (opt_ctx->id != TR31_OPT_BLOCK_AL) {
		return -2;
	}

	// decode optional block data and validate
	// see ANSI X9.143:2021, 6.3.6.1, table 8
	if (opt_ctx->data_length < 2) {
		return TR31_ERROR_INVALID_OPTIONAL_BLOCK_DATA;
	}
	r = hex_to_bin(opt_ctx->data, 2, &akl_data->version, sizeof(akl_data->version));
	if (r) {
		return TR31_ERROR_INVALID_OPTIONAL_BLOCK_DATA;
	}
	if (akl_data->version == TR31_OPT_BLOCK_AL_VERSION_1) {
		uint8_t akl = 0xFF;

		// decode AKL optional block version 1
		if (opt_ctx->data_length != 4) {
			return TR31_ERROR_INVALID_OPTIONAL_BLOCK_DATA;
		}
		r = hex_to_bin(opt_ctx->data + 2, 2, &akl, sizeof(akl));
		if (r) {
			return TR31_ERROR_INVALID_OPTIONAL_BLOCK_DATA;
		}
		if (akl != TR31_OPT_BLOCK_AL_AKL_EPHEMERAL &&
			akl != TR31_OPT_BLOCK_AL_AKL_STATIC
		) {
			return TR31_ERROR_INVALID_OPTIONAL_BLOCK_DATA;
		}
		akl_data->v1.akl = akl;

	} else {
		// unsupported AKL version
		return TR31_ERROR_INVALID_OPTIONAL_BLOCK_DATA;
	}

	return 0;
}

int tr31_opt_block_add_BI(
	struct tr31_ctx_t* ctx,
	uint8_t key_type,
	const void* bdkid,
	size_t bdkid_len
)
{
	int r;
	uint8_t buf[6];
	size_t buf_len;
	char encoded_data[12];

	if (!ctx || !bdkid) {
		return -1;
	}

	// validate KSI / BDK-ID length according to key type
	// see ANSI X9.143:2021, 6.3.6.2, table 9
	switch (key_type) {
		case TR31_OPT_BLOCK_BI_TDES_DUKPT:
			if (ctx->key.algorithm != TR31_KEY_ALGORITHM_TDES) {
				return TR31_ERROR_UNSUPPORTED_ALGORITHM;
			}
			if (bdkid_len != 5) {
				return TR31_ERROR_INVALID_OPTIONAL_BLOCK_DATA;
			}
			break;

		case TR31_OPT_BLOCK_BI_AES_DUKPT:
			if (ctx->key.algorithm != TR31_KEY_ALGORITHM_AES) {
				return TR31_ERROR_UNSUPPORTED_ALGORITHM;
			}
			if (bdkid_len != 4) {
				return TR31_ERROR_INVALID_OPTIONAL_BLOCK_DATA;
			}
			break;

		default:
			return TR31_ERROR_INVALID_OPTIONAL_BLOCK_DATA;
	}

	// encode optional block data
	buf[0] = key_type;
	memcpy(&buf[1], bdkid, bdkid_len);
	buf_len = bdkid_len + 1;
	r = bin_to_hex(
		buf,
		buf_len,
		encoded_data,
		sizeof(encoded_data)
	);
	if (r) {
		return -2;
	}

	return tr31_opt_block_add(ctx, TR31_OPT_BLOCK_BI, encoded_data, buf_len * 2);
}

int tr31_opt_block_decode_BI(
	const struct tr31_opt_ctx_t* opt_ctx,
	struct tr31_opt_blk_bdkid_data_t* bdkid_data
)
{
	int r;

	if (!opt_ctx || !bdkid_data) {
		return -1;
	}

	if (opt_ctx->id != TR31_OPT_BLOCK_BI) {
		return -2;
	}

	// decode optional block data and validate
	// see ANSI X9.143:2021, 6.3.6.2, table 9
	r = hex_to_bin(opt_ctx->data, 2, &bdkid_data->key_type, sizeof(bdkid_data->key_type));
	if (r) {
		return TR31_ERROR_INVALID_OPTIONAL_BLOCK_DATA;
	}
	switch (bdkid_data->key_type) {
		case TR31_OPT_BLOCK_BI_TDES_DUKPT:
			if (opt_ctx->data_length != 12) {
				return TR31_ERROR_INVALID_OPTIONAL_BLOCK_DATA;
			}

			// 5 bytes for TDES DUKPT
			bdkid_data->bdkid_len = 5;
			break;

		case TR31_OPT_BLOCK_BI_AES_DUKPT:
			if (opt_ctx->data_length != 10) {
				return TR31_ERROR_INVALID_OPTIONAL_BLOCK_DATA;
			}

			// 4 bytes for AES DUKPT
			bdkid_data->bdkid_len = 4;
			break;

		default:
			return TR31_ERROR_INVALID_OPTIONAL_BLOCK_DATA;
	}
	r = hex_to_bin(opt_ctx->data + 2, opt_ctx->data_length - 2, &bdkid_data->bdkid, bdkid_data->bdkid_len);
	if (r) {
		return TR31_ERROR_INVALID_OPTIONAL_BLOCK_DATA;
	}
	return 0;
}

int tr31_opt_block_add_CT(
	struct tr31_ctx_t* ctx,
	uint8_t cert_format,
	const char* cert_base64,
	size_t cert_base64_len
)
{
	struct tr31_opt_ctx_t* opt_block_ct;

	if (!ctx || !cert_base64) {
		return -1;
	}

	// validate certificate format
	// see ANSI X9.143:2021, 6.3.6.3, table 10
	switch (cert_format) {
		case TR31_OPT_BLOCK_CT_X509:
			break;

		case TR31_OPT_BLOCK_CT_EMV:
			break;

		default:
			return TR31_ERROR_INVALID_OPTIONAL_BLOCK_DATA;
	}

	if (cert_base64[cert_base64_len-1] == 0) {
		// if already null-terminated, determine exact string length which
		// must be shorter than the given length due to the null-termination
		cert_base64_len = strlen(cert_base64);
	}

	// find existing optional block CT
	opt_block_ct = NULL;
	for (size_t i = 0; i < ctx->opt_blocks_count; ++i) {
		if (ctx->opt_blocks[i].id == TR31_OPT_BLOCK_CT) {
			opt_block_ct = &ctx->opt_blocks[i];
			break;
		}
	}

	if (opt_block_ct) {
		struct tr31_opt_ctx_t old = *opt_block_ct;
		const char* old_data = old.data;

		if (old.data_length < 2) {
			// existing optional block CT is invalid
			return TR31_ERROR_INVALID_OPTIONAL_BLOCK_DATA;
		}

		// update existing optional block CT

		if ((old_data[0] == '0' && old_data[1] == '0') ||
			(old_data[0] == '0' && old_data[1] == '1')
		) {
			char* data;

			// compute cert chain length
			// - 2 bytes for certificate chain format
			// - 2 bytes for first certificate format (included in first certificate data length)
			// - 4 bytes for first certificate length
			// - first certificate data
			// - 2 bytes for second certificate format (not included in second certificate data length)
			// - 4 bytes for second certificate length
			// - second certificate data
			opt_block_ct->data_length = 2 + 4 + old.data_length + 2 + 4 + cert_base64_len;

			// convert to cert chain
			opt_block_ct->data = malloc(opt_block_ct->data_length);
			data = opt_block_ct->data;
			int_to_hex(TR31_OPT_BLOCK_CT_CERT_CHAIN, data, 2);
			memcpy(data + 2, old.data, 2); // copy first certificate format
			int_to_hex(old.data_length - 2, data + 4, 4); // copy first certificate length
			memcpy(data + 8, old.data + 2, old.data_length - 2);

			// add new cert to chain
			data += 6 + old.data_length;
			int_to_hex(cert_format, data, 2); // copy second certificate format
			int_to_hex(cert_base64_len, data + 2, 4); // copy second certificate length
			memcpy(data + 6, cert_base64, cert_base64_len);

			// cleanup optional block CT data
			free(old.data);
			old.data = NULL;
			old.data_length = 0;

			return 0;

		} else if (old_data[0] == '0' && old_data[1] == '2') {
			char* data;

			// extend existing certificate chain
			// - 2 bytes for next certificate format
			// - 4 bytes for next certificate length
			// - next certificate data
			opt_block_ct->data_length += 2 + 4 + cert_base64_len;
			opt_block_ct->data = realloc(opt_block_ct->data, opt_block_ct->data_length);
			data = opt_block_ct->data + opt_block_ct->data_length - 2 - 4 - cert_base64_len;

			// add new cert to chain
			int_to_hex(cert_format, data, 2); // copy certificate format
			int_to_hex(cert_base64_len, data + 2, 4); // copy certificate length
			memcpy(data + 6, cert_base64, cert_base64_len);

			return 0;

		} else {
			return TR31_ERROR_INVALID_OPTIONAL_BLOCK_DATA;
		}

	} else {
		struct tr31_opt_ctx_t* opt_ctx;

		// add new optional block CT
		opt_ctx = tr31_opt_block_alloc(ctx, TR31_OPT_BLOCK_CT, cert_base64_len + 2);
		if (!opt_ctx) {
			return -2;
		}
		int_to_hex(cert_format, opt_ctx->data, 2);
		memcpy(opt_ctx->data + 2, cert_base64, cert_base64_len);

		return 0;
	}
}

int tr31_opt_block_add_DA(
	struct tr31_ctx_t* ctx,
	const void* da,
	size_t da_len
)
{
	int r;
	struct tr31_opt_ctx_t* opt_ctx;

	if (!ctx || !da) {
		return -1;
	}

	if (!da_len || (da_len % 5 != 0)) {
		return TR31_ERROR_INVALID_OPTIONAL_BLOCK_DATA;
	}

	// validate as alphanumeric (format AN)
	// see ANSI X9.143:2021, 6.3.6.4, table 12
	r = tr31_validate_format_an(da, da_len);
	if (r) {
		return TR31_ERROR_INVALID_OPTIONAL_BLOCK_DATA;
	}

	opt_ctx = tr31_opt_block_alloc(ctx, TR31_OPT_BLOCK_DA, da_len + 2);
	if (!opt_ctx) {
		return -2;
	}
	int_to_hex(TR31_OPT_BLOCK_DA_VERSION_1, opt_ctx->data, 2);
	memcpy(opt_ctx->data + 2, da, da_len);

	return r;
}

int tr31_opt_block_decode_DA(
	const struct tr31_opt_ctx_t* opt_ctx,
	struct tr31_opt_blk_da_data_t* da_data,
	size_t da_data_len
)
{
	size_t count;
	const uint8_t* da_attr;

	if (!opt_ctx || !da_data || !da_data_len) {
		return -1;
	}

	if (opt_ctx->id != TR31_OPT_BLOCK_DA) {
		return -2;
	}

	// decode optional block DA version
	// see ANSI X9.143:2021, 6.3.6.1, table 8
	if (opt_ctx->data_length < 2) {
		return TR31_ERROR_INVALID_OPTIONAL_BLOCK_DATA;
	}
	da_data->version = hex_to_int(opt_ctx->data, 2);
	if (da_data->version != TR31_OPT_BLOCK_DA_VERSION_1) {
		// unsupported DA version
		return TR31_ERROR_INVALID_OPTIONAL_BLOCK_DATA;
	}

	// validate optional block length
	if (opt_ctx->data_length < 7 ||
		(opt_ctx->data_length - 2) % 5 != 0
	) {
		return TR31_ERROR_INVALID_OPTIONAL_BLOCK_DATA;
	}
	count = (opt_ctx->data_length - 2) / 5;

	// validate output data length
	if (da_data_len != sizeof(struct tr31_opt_blk_da_attr_t) * count + sizeof(struct tr31_opt_blk_da_data_t)) {
		return -3;
	}

	// decode optional block DA version 1
	// see ANSI X9.143:2021, 6.3.6.1, table 8
	da_attr = opt_ctx->data + 2;
	for (size_t i = 0; i < count; ++i) {
		uint16_t key_usage_raw = da_attr[0];
		key_usage_raw += da_attr[1] << 8;
		da_data->attr[i].key_usage = ntohs(key_usage_raw);
		da_data->attr[i].algorithm = da_attr[2];
		da_data->attr[i].mode_of_use = da_attr[3];
		da_data->attr[i].exportability = da_attr[4];
		da_attr += 5;
	}

	return 0;
}

static int tr31_opt_block_validate_hash_algorithm(uint8_t hash_algorithm)
{
	// validate hash algorithm
	// see ANSI X9.143:2021, 6.3.6.5, table 13
	switch (hash_algorithm) {
		case TR31_OPT_BLOCK_HM_SHA1:
		case TR31_OPT_BLOCK_HM_SHA224:
		case TR31_OPT_BLOCK_HM_SHA256:
		case TR31_OPT_BLOCK_HM_SHA384:
		case TR31_OPT_BLOCK_HM_SHA512:
		case TR31_OPT_BLOCK_HM_SHA512_224:
		case TR31_OPT_BLOCK_HM_SHA512_256:
		case TR31_OPT_BLOCK_HM_SHA3_224:
		case TR31_OPT_BLOCK_HM_SHA3_256:
		case TR31_OPT_BLOCK_HM_SHA3_384:
		case TR31_OPT_BLOCK_HM_SHA3_512:
		case TR31_OPT_BLOCK_HM_SHAKE128:
		case TR31_OPT_BLOCK_HM_SHAKE256:
			// valid
			return 0;

		default:
			return TR31_ERROR_INVALID_OPTIONAL_BLOCK_DATA;
	}
}

int tr31_opt_block_add_HM(
	struct tr31_ctx_t* ctx,
	uint8_t hash_algorithm
)
{
	int r;
	char encoded_data[2];

	if (!ctx) {
		return -1;
	}

	// validate hash algorithm
	// see ANSI X9.143:2021, 6.3.6.5, table 13
	r = tr31_opt_block_validate_hash_algorithm(hash_algorithm);
	if (r) {
		// return error value as-is
		return r;
	}

	// encode optional block data
	r = bin_to_hex(
		&hash_algorithm,
		sizeof(hash_algorithm),
		encoded_data,
		sizeof(encoded_data)
	);
	if (r) {
		return -2;
	}

	return tr31_opt_block_add(ctx, TR31_OPT_BLOCK_HM, encoded_data, sizeof(encoded_data));
}

int tr31_opt_block_decode_HM(
	const struct tr31_opt_ctx_t* opt_ctx,
	uint8_t* hash_algorithm
)
{
	int r;

	if (!opt_ctx || !hash_algorithm) {
		return -1;
	}

	if (opt_ctx->id != TR31_OPT_BLOCK_HM) {
		return -2;
	}

	// decode optional block data and validate
	// see ANSI X9.143:2021, 6.3.6.5, table 13
	if (opt_ctx->data_length != 2) {
		return TR31_ERROR_INVALID_OPTIONAL_BLOCK_DATA;
	}
	r = hex_to_bin(opt_ctx->data, 2, hash_algorithm, sizeof(*hash_algorithm));
	if (r) {
		return TR31_ERROR_INVALID_OPTIONAL_BLOCK_DATA;
	}
	r = tr31_opt_block_validate_hash_algorithm(*hash_algorithm);
	if (r) {
		// return error value as-is
		return r;
	}

	return 0;
}

int tr31_opt_block_add_IK(
	struct tr31_ctx_t* ctx,
	const void* ikid,
	size_t ikid_len
)
{
	int r;
	char encoded_data[16];

	if (!ctx || !ikid) {
		return -1;
	}

	// IKID must be 8 bytes (thus 16 hex digits)
	// see ANSI X9.143:2021, 6.3.6.6, table 14
	if (ikid_len != 8) {
		return TR31_ERROR_INVALID_OPTIONAL_BLOCK_DATA;
	}

	// encode optional block data
	r = bin_to_hex(
		ikid,
		ikid_len,
		encoded_data,
		sizeof(encoded_data)
	);
	if (r) {
		return -2;
	}

	return tr31_opt_block_add(ctx, TR31_OPT_BLOCK_IK, encoded_data, sizeof(encoded_data));
}

int tr31_opt_block_decode_IK(
	const struct tr31_opt_ctx_t* opt_ctx,
	void* ikid,
	size_t ikid_len
)
{
	int r;

	if (!opt_ctx || !ikid) {
		return -1;
	}

	if (opt_ctx->id != TR31_OPT_BLOCK_IK) {
		return -2;
	}

	// IKID must be 8 bytes (thus 16 hex digits)
	// see ANSI X9.143:2021, 6.3.6.6, table 14
	if (ikid_len != 8) {
		return -3;
	}
	if (opt_ctx->data_length != 16) {
		return TR31_ERROR_INVALID_OPTIONAL_BLOCK_DATA;
	}
	r = hex_to_bin(opt_ctx->data, opt_ctx->data_length, ikid, ikid_len);
	if (r) {
		return TR31_ERROR_INVALID_OPTIONAL_BLOCK_DATA;
	}

	return 0;
}

int tr31_opt_block_add_KC(struct tr31_ctx_t* ctx)
{
	// add empty KC optional block to be finalised by tr31_export()
	return tr31_opt_block_add(ctx, TR31_OPT_BLOCK_KC, NULL, 0);
}

int tr31_opt_block_decode_KC(
	const struct tr31_opt_ctx_t* opt_ctx,
	struct tr31_opt_blk_kcv_data_t* kcv_data
)
{
	if (!opt_ctx || !kcv_data) {
		return -1;
	}

	if (opt_ctx->id != TR31_OPT_BLOCK_KC) {
		return -2;
	}

	return tr31_opt_block_decode_kcv(opt_ctx, kcv_data);
}

int tr31_opt_block_add_KP(struct tr31_ctx_t* ctx)
{
	// add empty KP optional block to be finalised by tr31_export()
	return tr31_opt_block_add(ctx, TR31_OPT_BLOCK_KP, NULL, 0);
}

int tr31_opt_block_decode_KP(
	const struct tr31_opt_ctx_t* opt_ctx,
	struct tr31_opt_blk_kcv_data_t* kcv_data
)
{
	if (!opt_ctx || !kcv_data) {
		return -1;
	}

	if (opt_ctx->id != TR31_OPT_BLOCK_KP) {
		return -2;
	}

	return tr31_opt_block_decode_kcv(opt_ctx, kcv_data);
}

int tr31_opt_block_add_KS(
	struct tr31_ctx_t* ctx,
	const void* iksn,
	size_t iksn_len
)
{
	int r;
	char encoded_data[20];

	if (!ctx || !iksn) {
		return -1;
	}

	// IKSN must be 10 bytes (thus 20 hex digits)
	// see ANSI X9.143:2021, 6.3.6.8, table 16
	// NOTE: this implementation also allows 8 bytes (thus 16 hex digits) for
	// compatibility with other legacy implementations
	if (iksn_len != 10 && iksn_len != 8) {
		return TR31_ERROR_INVALID_OPTIONAL_BLOCK_DATA;
	}

	// encode optional block data
	r = bin_to_hex(
		iksn,
		iksn_len,
		encoded_data,
		sizeof(encoded_data)
	);
	if (r) {
		return -2;
	}

	return tr31_opt_block_add(ctx, TR31_OPT_BLOCK_KS, encoded_data, iksn_len * 2);
}

int tr31_opt_block_decode_KS(
	const struct tr31_opt_ctx_t* opt_ctx,
	void* iksn,
	size_t iksn_len
)
{
	int r;

	if (!opt_ctx || !iksn) {
		return -1;
	}

	if (opt_ctx->id != TR31_OPT_BLOCK_KS) {
		return -2;
	}

	// IKSN must be 10 bytes (thus 20 hex digits)
	// see ANSI X9.143:2021, 6.3.6.8, table 16
	// NOTE: this implementation also allows 8 bytes (thus 16 hex digits) for
	// compatibility with other legacy implementations
	if (iksn_len != 10 && iksn_len != 8) {
		return -3;
	}
	if (opt_ctx->data_length != 20 && opt_ctx->data_length != 16) {
		return TR31_ERROR_INVALID_OPTIONAL_BLOCK_DATA;
	}
	r = hex_to_bin(opt_ctx->data, opt_ctx->data_length, iksn, iksn_len);
	if (r) {
		return TR31_ERROR_INVALID_OPTIONAL_BLOCK_DATA;
	}
	if (iksn_len == 10 && opt_ctx->data_length == 16) {
		// zero last two bytes if there is a length mismatch
		memset(iksn + 8, 0, 2);
	}

	return 0;
}

int tr31_opt_block_add_KV(
	struct tr31_ctx_t* ctx,
	const char* version_id,
	const char* other
)
{
	uint8_t buf[4];

	if (!ctx) {
		return -1;
	}

	// see ANSI X9.143:2021, 6.3.6.9, table 17
	memset(buf, 0x30, sizeof(buf)); // default value
	if (version_id) {
		memcpy(buf, version_id, 2);
	}
	if (other) {
		memcpy(buf + 2, other, 2);
	}

	return tr31_opt_block_add(ctx, TR31_OPT_BLOCK_KV, buf, sizeof(buf));
}

int tr31_opt_block_add_LB(
	struct tr31_ctx_t* ctx,
	const char* label
)
{
	int r;

	if (!ctx || !label) {
		return -1;
	}

	// validate as printable ASCII (format PA)
	// see ANSI X9.143:2021, 6.3.6.10, table 18
	r = tr31_validate_format_pa(label, strlen(label));
	if (r) {
		return TR31_ERROR_INVALID_OPTIONAL_BLOCK_DATA;
	}

	return tr31_opt_block_add(ctx, TR31_OPT_BLOCK_LB, label, strlen(label));
}

int tr31_opt_block_add_PK(
	struct tr31_ctx_t* ctx,
	uint8_t kcv_algorithm,
	const void* kcv,
	size_t kcv_len
)
{
	int r;
	char encoded_data[12];

	if (!ctx || !kcv) {
		return -1;
	}

	r = tr31_opt_block_encode_kcv(
		kcv_algorithm,
		kcv,
		kcv_len,
		encoded_data,
		sizeof(encoded_data)
	);
	if (r) {
		// return error value as-is
		return r;
	}

	return tr31_opt_block_add(
		ctx,
		TR31_OPT_BLOCK_PK,
		encoded_data,
		tr31_opt_block_kcv_data_length(kcv_len)
	);
}

int tr31_opt_block_decode_PK(
	const struct tr31_opt_ctx_t* opt_ctx,
	struct tr31_opt_blk_kcv_data_t* kcv_data
)
{
	if (!opt_ctx || !kcv_data) {
		return -1;
	}

	if (opt_ctx->id != TR31_OPT_BLOCK_PK) {
		return -2;
	}

	return tr31_opt_block_decode_kcv(opt_ctx, kcv_data);
}

int tr31_opt_block_add_TC(
	struct tr31_ctx_t* ctx,
	const char* tc_str
)
{
	int r;

	if (!ctx || !tc_str) {
		return -1;
	}

	// validate date/time string
	r = tr31_opt_block_validate_iso8601(tc_str, strlen(tc_str));
	if (r) {
		// return error value as-is
		return r;
	}

	return tr31_opt_block_add(ctx, TR31_OPT_BLOCK_TC, tc_str, strlen(tc_str));
}

int tr31_opt_block_add_TS(
	struct tr31_ctx_t* ctx,
	const char* ts_str
)
{
	int r;

	if (!ctx || !ts_str) {
		return -1;
	}

	// validate date/time string
	r = tr31_opt_block_validate_iso8601(ts_str, strlen(ts_str));
	if (r) {
		// return error value as-is
		return r;
	}

	return tr31_opt_block_add(ctx, TR31_OPT_BLOCK_TS, ts_str, strlen(ts_str));
}

int tr31_opt_block_add_WP(
	struct tr31_ctx_t* ctx,
	uint8_t wrapping_pedigree
)
{
	char buf[3];

	if (wrapping_pedigree > 3) {
		return TR31_ERROR_INVALID_OPTIONAL_BLOCK_DATA;
	}

	// assume wrapping pedigree optional block version 00
	// see ANSI X9.143:2021, 6.3.6.15, table 23
	int_to_hex(TR31_OPT_BLOCK_WP_VERSION_0, buf, 2);
	int_to_hex(wrapping_pedigree, buf + 2, 1);
	return tr31_opt_block_add(ctx, TR31_OPT_BLOCK_WP, buf, sizeof(buf));
}

int tr31_opt_block_decode_WP(
	const struct tr31_opt_ctx_t* opt_ctx,
	struct tr31_opt_blk_wp_data_t* wp_data
)
{
	int r;

	if (!opt_ctx || !wp_data) {
		return -1;
	}

	if (opt_ctx->id != TR31_OPT_BLOCK_WP) {
		return -2;
	}

	// decode optional block data and validate
	// see ANSI X9.143:2021, 6.3.6.15, table 23
	if (opt_ctx->data_length < 2) {
		return TR31_ERROR_INVALID_OPTIONAL_BLOCK_DATA;
	}
	r = hex_to_bin(opt_ctx->data, 2, &wp_data->version, sizeof(wp_data->version));
	if (r) {
		return TR31_ERROR_INVALID_OPTIONAL_BLOCK_DATA;
	}
	if (wp_data->version == TR31_OPT_BLOCK_WP_VERSION_0) {
		uint8_t wrapping_pedigree;

		// decode WP optional block version 00
		if (opt_ctx->data_length != 3) {
			return TR31_ERROR_INVALID_OPTIONAL_BLOCK_DATA;
		}
		wrapping_pedigree = hex_to_int(opt_ctx->data + 2, 1);
		if (wrapping_pedigree > 3) {
			return TR31_ERROR_INVALID_OPTIONAL_BLOCK_DATA;
		}
		wp_data->v0.wrapping_pedigree = wrapping_pedigree;

	} else {
		// unsupported AKL version
		return TR31_ERROR_INVALID_OPTIONAL_BLOCK_DATA;
	}

	return 0;
}

int tr31_import(
	const char* key_block,
	size_t key_block_len,
	const struct tr31_key_t* kbpk,
	struct tr31_ctx_t* ctx
)
{
	int r;
	const struct tr31_header_t* header;
	struct tr31_state_t state;
	size_t opt_blk_len_total = 0;
	const void* ptr;

	if (!key_block || !ctx) {
		return -1;
	}

	// validate minimum length
	if (key_block_len < TR31_MIN_KEY_BLOCK_LENGTH) {
		return TR31_ERROR_INVALID_LENGTH;
	}

	// validate key block as printable ASCII (format PA)
	r = tr31_validate_format_pa(key_block, key_block_len);
	if (r) {
		return TR31_ERROR_INVALID_KEY_BLOCK_STRING;
	}

	// initialise processing state object
	// this will populate:
	// - state.enc_block_size
	// - state.authenticator_length
	header = (const struct tr31_header_t*)key_block;
	r = tr31_state_init(0, header->version_id, &state);
	if (r) {
		// return error value as-is
		return r;
	}

	// initialise TR-31 context object
	r = tr31_init(header->version_id, NULL, ctx);
	if (r) {
		// return error value as-is
		return r;
	}

	// decode key block length field
	ctx->length = dec_to_int(header->length, sizeof(header->length));
	if (ctx->length != key_block_len) {
		return TR31_ERROR_INVALID_LENGTH_FIELD;
	}

	// decode header fields associated with wrapped key
	r = tr31_key_init(
		ntohs(header->key_usage),
		header->algorithm,
		header->mode_of_use,
		header->key_version,
		header->exportability,
		NULL,
		0,
		&ctx->key
	);
	if (r) {
		// return error value as-is
		return r;
	}

	// decode number of optional blocks field
	int opt_blocks_count = dec_to_int(header->opt_blocks_count, sizeof(header->opt_blocks_count));
	if (opt_blocks_count < 0) {
		return TR31_ERROR_INVALID_NUMBER_OF_OPTIONAL_BLOCKS_FIELD;
	}
	ctx->opt_blocks_count = opt_blocks_count;

	// decode optional blocks
	// see ANSI X9.143:2021, 6.3.6
	ptr = header + 1; // optional blocks, if any, are after the header
	if (ctx->opt_blocks_count) {
		ctx->opt_blocks = calloc(ctx->opt_blocks_count, sizeof(ctx->opt_blocks[0]));
	}
	for (int i = 0; i < opt_blocks_count; ++i) {
		// ensure that current pointer is valid for minimal optional block
		if (ptr + sizeof(struct tr31_opt_blk_t) - (void*)header > key_block_len) {
			r = TR31_ERROR_INVALID_LENGTH;
			goto error;
		}

		// copy optional block field
		size_t opt_blk_len;
		r = tr31_opt_block_parse(
			ptr,
			(void*)key_block + key_block_len - ptr,
			&opt_blk_len,
			&ctx->opt_blocks[i]
		);
		if (r) {
			// return error value as-is
			goto error;
		}

		// compute total optional block length
		opt_blk_len_total += opt_blk_len;

		// advance current pointer
		ptr += opt_blk_len;
	}

	// ANSI X9.143:2021, 6.3.6 (page 19) indicates that the padding block must
	// result in the total length of all optional blocks being a multiple of
	// the encryption block length.
	// ISO 20038:2017, A.2.1 (page 10) indicates that the total length of all
	// optional blocks must be a multiple of the encryption block size and
	// does not make an exception for format version E.
	// So we'll use the encryption block size which is determined by the key
	// block format version.
	if (opt_blk_len_total & (state.enc_block_size-1)) {
		r = TR31_ERROR_INVALID_OPTIONAL_BLOCK_PADDING;
		goto error;
	}

	// prepare state object for import processing
	// this function requires:
	// - state.authenticator_length
	// and will:
	// - validate that the payload and authenticator are hex encoded
	// - populate remaining fields required by binding functions
	r = tr31_state_prepare_import(
		&state,
		key_block,
		ctx->length,
		ptr - (void*)header
	);
	if (r) {
		// return error value as-is
		goto error;
	}

	// if no key block protection key was provided, we are done
	if (!kbpk) {
		r = 0;
		goto exit;
	}

	switch (ctx->version) {
		case TR31_VERSION_A:
		case TR31_VERSION_B:
		case TR31_VERSION_C: {
			// only allow TDES key block protection keys
			if (kbpk->algorithm != TR31_KEY_ALGORITHM_TDES) {
				r = TR31_ERROR_UNSUPPORTED_KBPK_ALGORITHM;
				goto error;
			}

			// validate payload length
			// ANSI X9.143:2021 requires key length obfuscation padding up to
			// the maximum key length for the algorithm while TR-31:2018 does
			// not appear to indicate a minimum or maximum for key length
			// padding, and therefore this implementation only enforces the
			// cipher block size
			if (state.payload_length & (DES_BLOCK_SIZE-1)) {
				// payload length must be a multiple of TDES block size
				// for format version A, B, C
				r = TR31_ERROR_INVALID_KEY_LENGTH;
				goto error;
			}

			if (ctx->version == TR31_VERSION_A || ctx->version == TR31_VERSION_C) {
				// verify and decrypt payload
				r = tr31_tdes_decrypt_verify_variant_binding(&state, kbpk, &ctx->key);
			} else if (ctx->version == TR31_VERSION_B) {
				// decrypt and verify payload
				r = tr31_tdes_decrypt_verify_derivation_binding(&state, kbpk, &ctx->key);
			} else {
				// invalid format version
				return -1;
			}
			if (r) {
				// return error value as-is
				goto error;
			}

			// validate payload length field
			switch (ctx->key.algorithm) {
				case TR31_KEY_ALGORITHM_TDES:
					if (ctx->key.length != TDES2_KEY_SIZE &&
						ctx->key.length != TDES3_KEY_SIZE
					) {
						r = TR31_ERROR_INVALID_KEY_LENGTH;
						goto error;
					}
					break;

				default:
					// unsupported; continue
					break;
			}

			break;
		}

		case TR31_VERSION_D: {
			// only allow AES key block protection keys
			if (kbpk->algorithm != TR31_KEY_ALGORITHM_AES) {
				r = TR31_ERROR_UNSUPPORTED_KBPK_ALGORITHM;
				goto error;
			}

			// validate payload length
			// ANSI X9.143:2021 requires key length obfuscation padding up to
			// the maximum key length for the algorithm while neither
			// TR-31:2018 nor ISO 20038:2017 appear to indicate a minimum or
			// maximum for key length padding, and therefore this
			// implementation only enforces the cipher block size
			if (state.payload_length & (AES_BLOCK_SIZE-1)) {
				// payload length must be a multiple of AES block size
				// for format version D
				r = TR31_ERROR_INVALID_KEY_LENGTH;
				goto error;
			}

			// decrypt and verify payload
			r = tr31_aes_decrypt_verify_derivation_binding(&state, kbpk, &ctx->key);
			if (r) {
				// return error value as-is
				goto error;
			}

			// validate payload length field
			switch (ctx->key.algorithm) {
				case TR31_KEY_ALGORITHM_TDES:
					if (ctx->key.length != TDES2_KEY_SIZE &&
						ctx->key.length != TDES3_KEY_SIZE
					) {
						r = TR31_ERROR_INVALID_KEY_LENGTH;
						goto error;
					}
					break;

				case TR31_KEY_ALGORITHM_AES:
					if (ctx->key.length != AES128_KEY_SIZE &&
						ctx->key.length != AES192_KEY_SIZE &&
						ctx->key.length != AES256_KEY_SIZE
					) {
						r = TR31_ERROR_INVALID_KEY_LENGTH;
						goto error;
					}
					break;

				default:
					// unsupported; continue
					break;
			}

			break;
		}

		case TR31_VERSION_E: {
			// only allow AES key block protection keys
			if (kbpk->algorithm != TR31_KEY_ALGORITHM_AES) {
				r = TR31_ERROR_UNSUPPORTED_KBPK_ALGORITHM;
				goto error;
			}

			// decrypt and verify payload
			r = tr31_aes_decrypt_verify_derivation_binding(&state, kbpk, &ctx->key);
			if (r) {
				// return error value as-is
				goto error;
			}

			// validate payload length field
			switch (ctx->key.algorithm) {
				case TR31_KEY_ALGORITHM_TDES:
					if (ctx->key.length != TDES2_KEY_SIZE &&
						ctx->key.length != TDES3_KEY_SIZE
					) {
						r = TR31_ERROR_INVALID_KEY_LENGTH;
						goto error;
					}
					break;

				case TR31_KEY_ALGORITHM_AES:
					if (ctx->key.length != AES128_KEY_SIZE &&
						ctx->key.length != AES192_KEY_SIZE &&
						ctx->key.length != AES256_KEY_SIZE
					) {
						r = TR31_ERROR_INVALID_KEY_LENGTH;
						goto error;
					}
					break;

				default:
					// unsupported; continue
					break;
			}

			break;
		}

		default:
			// invalid format version
			return -1;
	}

	r = 0;
	goto exit;

error:
	tr31_release(ctx);
exit:
	tr31_state_release(&state);
	return r;
}

int tr31_export(
	const struct tr31_ctx_t* ctx,
	const struct tr31_key_t* kbpk,
	char* key_block,
	size_t key_block_buf_len
)
{
	int r;
	struct tr31_state_t state;
	struct tr31_header_t* header;
	size_t opt_blk_len_total = 0;
	void* ptr;

	if (!ctx || !kbpk || !key_block || !key_block_buf_len) {
		return -1;
	}
	if (!ctx->key.data || !ctx->key.length) {
		return -2;
	}

	// validate minimum length (+1 for null-termination)
	if (key_block_buf_len < TR31_MIN_KEY_BLOCK_LENGTH + 1) {
		return TR31_ERROR_INVALID_LENGTH;
	}

	// ensure null-termination
	memset(key_block, 0, key_block_buf_len);
	--key_block_buf_len;

	// initialise processing state object
	// this will populate:
	// - state.enc_block_size
	// - state.authenticator_length
	r = tr31_state_init(ctx->export_flags, ctx->version, &state);
	if (r) {
		// return error value as-is
		return r;
	}

	// populate key block header
	header = (struct tr31_header_t*)key_block;
	header->version_id = ctx->version;
	memset(header->length, '0', sizeof(header->length)); // update later
	header->key_usage = htons(ctx->key.usage);
	header->algorithm = ctx->key.algorithm;
	header->mode_of_use = ctx->key.mode_of_use;
	header->exportability = ctx->key.exportability;
	memset(header->reserved, '0', sizeof(header->reserved));

	// populate key version field
	r = tr31_key_get_key_version(&ctx->key, header->key_version);
	if (r) {
		// return error value as-is
		return r;
	}

	// populate optional block count
	int_to_dec(ctx->opt_blocks_count, header->opt_blocks_count, sizeof(header->opt_blocks_count));
	ptr = header + 1; // optional blocks, if any, are after the header
	if (ctx->opt_blocks_count && !ctx->opt_blocks) {
		// optional block count is non-zero but optional block data is missing
		return TR31_ERROR_INVALID_NUMBER_OF_OPTIONAL_BLOCKS_FIELD;
	}

	// build optional blocks that involve KCV computation
	for (size_t i = 0; i < ctx->opt_blocks_count; ++i) {
		// if optional block KC is present with no data
		if (ctx->opt_blocks[i].id == TR31_OPT_BLOCK_KC &&
			!ctx->opt_blocks[i].data_length &&
			!ctx->opt_blocks[i].data
		) {
			if (!ctx->key.kcv_len) {
				return TR31_ERROR_KCV_NOT_AVAILABLE;
			}

			// build optional block KC (KCV of wrapped key)
			// see ANSI X9.143:2021, 6.3.6.7
			ctx->opt_blocks[i].data_length = tr31_opt_block_kcv_data_length(ctx->key.kcv_len);
			ctx->opt_blocks[i].data = calloc(1, ctx->opt_blocks[i].data_length);
			r = tr31_opt_block_encode_kcv(
				ctx->key.kcv_algorithm,
				ctx->key.kcv,
				ctx->key.kcv_len,
				ctx->opt_blocks[i].data,
				ctx->opt_blocks[i].data_length
			);
			if (r) {
				// internal error
				return -3;
			}
		}

		// if optional block KP is present with no data
		if (ctx->opt_blocks[i].id == TR31_OPT_BLOCK_KP &&
			!ctx->opt_blocks[i].data_length &&
			!ctx->opt_blocks[i].data
		) {
			if (!kbpk->kcv_len) {
				return TR31_ERROR_KCV_NOT_AVAILABLE;
			}

			// build optional block KP (KCV of KBPK)
			// see ANSI X9.143:2021, 6.3.6.7
			ctx->opt_blocks[i].data_length = tr31_opt_block_kcv_data_length(kbpk->kcv_len);
			ctx->opt_blocks[i].data = calloc(1, ctx->opt_blocks[i].data_length);
			r = tr31_opt_block_encode_kcv(
				kbpk->kcv_algorithm,
				kbpk->kcv,
				kbpk->kcv_len,
				ctx->opt_blocks[i].data,
				ctx->opt_blocks[i].data_length
			);
			if (r) {
				// internal error
				return -4;
			}
		}
	}

	// populate optional blocks
	for (size_t i = 0; i < ctx->opt_blocks_count; ++i) {
		size_t opt_blk_len;
		r = tr31_opt_block_export(
			&ctx->opt_blocks[i],
			(void*)key_block + key_block_buf_len - ptr,
			&opt_blk_len,
			ptr
		);
		if (r) {
			// return error value as-is
			return r;
		}

		// compute total optional block length
		opt_blk_len_total += opt_blk_len;

		// advance current pointer
		ptr += opt_blk_len;
	}

	// ANSI X9.143:2021, 6.3.6 (page 19) indicates that the padding block must
	// result in the total length of all optional blocks being a multiple of
	// the encryption block length.
	// ISO 20038:2017, A.2.1 (page 10) indicates that the total length of all
	// optional blocks must be a multiple of the encryption block size and
	// does not make an exception for format version E.
	// So we'll use the encryption block size which is determined by the TR-31
	// format version.
	if (opt_blk_len_total & (state.enc_block_size-1)) {
		unsigned int pb_len = 4; // Minimum length of optional block PB

		// compute required padding length
		if ((opt_blk_len_total + pb_len) & (state.enc_block_size-1)) { // if further padding is required
			pb_len = ((opt_blk_len_total + 4 + state.enc_block_size) & ~(state.enc_block_size-1)) - opt_blk_len_total;
		}

		if (ptr + pb_len - (void*)header > key_block_buf_len) {
			// optional block length exceeds total key block length
			return TR31_ERROR_INVALID_LENGTH;
		}

		// populate optional block PB
		r = tr31_opt_block_export_PB(&state, pb_len, ptr);
		if (r) {
			// return error value as-is
			return r;
		}

		// update optional block count in header
		int_to_dec(ctx->opt_blocks_count + 1, header->opt_blocks_count, sizeof(header->opt_blocks_count));

		// update total optional block length
		opt_blk_len_total += pb_len;

		// advance current pointer
		ptr += pb_len;
	}

	// prepare state object for export processing
	// this function requires:
	// - state.authenticator_length
	// and will:
	// - apply key obfuscation padding
	// - encode wrapped key
	// - update length in header
	// - populate remaining state fields required by binding functions
	r = tr31_state_prepare_export(
		&state,
		header,
		ptr - (void*)header,
		key_block_buf_len,
		&ctx->key
	);
	if (r) {
		// return error value as-is
		return r;
	}

	switch (ctx->version) {
		case TR31_VERSION_A:
		case TR31_VERSION_C:
			// only allow TDES key block protection keys
			if (kbpk->algorithm != TR31_KEY_ALGORITHM_TDES) {
				r = TR31_ERROR_UNSUPPORTED_KBPK_ALGORITHM;
				goto error;
			}

			// encrypt and sign payload
			// this will write data into:
			// - state.payload
			// - state.authenticator
			r = tr31_tdes_encrypt_sign_variant_binding(&state, kbpk);
			if (r) {
				// return error value as-is
				goto error;
			}
			break;

		case TR31_VERSION_B:
			// only allow TDES key block protection keys
			if (kbpk->algorithm != TR31_KEY_ALGORITHM_TDES) {
				r = TR31_ERROR_UNSUPPORTED_KBPK_ALGORITHM;
				goto error;
			}

			// sign and encrypt payload
			// this will write data into:
			// - state.payload
			// - state.authenticator
			r = tr31_tdes_encrypt_sign_derivation_binding(&state, kbpk);
			if (r) {
				// return error value as-is
				goto error;
			}
			break;

		case TR31_VERSION_D:
			// only allow AES key block protection keys
			if (kbpk->algorithm != TR31_KEY_ALGORITHM_AES) {
				r = TR31_ERROR_UNSUPPORTED_KBPK_ALGORITHM;
				goto error;
			}

			// sign and encrypt payload
			// this will write data into:
			// - state.payload
			// - state.authenticator
			r = tr31_aes_encrypt_sign_derivation_binding(&state, kbpk);
			if (r) {
				// return error value as-is
				goto error;
			}
			break;

		case TR31_VERSION_E:
			// only allow AES key block protection keys
			if (kbpk->algorithm != TR31_KEY_ALGORITHM_AES) {
				r = TR31_ERROR_UNSUPPORTED_KBPK_ALGORITHM;
				goto error;
			}

			// sign and encrypt payload
			// this will write data into:
			// - state.payload
			// - state.authenticator
			r = tr31_aes_encrypt_sign_derivation_binding(&state, kbpk);
			if (r) {
				// return error value as-is
				goto error;
			}
			break;

		default:
			// invalid format version
<<<<<<< HEAD
			return -5;
	}

	// ensure that encrypted payload and authenticator are available
	if (!ctx->payload || !ctx->authenticator) {
		// internal error
		return -6;
=======
			r = -3;
			goto error;
>>>>>>> 3bd3f7be
	}

	// add payload and authenticator to key block output
	r = bin_to_hex(
		state.payload,
		state.payload_length + state.authenticator_length,
		ptr,
		key_block_buf_len - state.header_length
	);
	if (r) {
		// internal error
<<<<<<< HEAD
		return -7;
=======
		r = -4;
		goto error;
>>>>>>> 3bd3f7be
	}

<<<<<<< HEAD
	// add authenticator to key block
	r = bin_to_hex(ctx->authenticator, ctx->authenticator_length, ptr, key_block_len);
	if (r) {
		// internal error
		return -8;
	}
=======
	r = 0;
	goto exit;
>>>>>>> 3bd3f7be

error:
exit:
	tr31_state_release(&state);
	return r;
}

static int tr31_opt_block_parse(
	const void* ptr,
	size_t remaining_len,
	size_t* opt_blk_len,
	struct tr31_opt_ctx_t* opt_ctx
)
{
	int r;
	const struct tr31_opt_blk_hdr_t* opt_blk_hdr;
	size_t opt_blk_hdr_len;
	const void* opt_blk_data;

	if (!ptr || !opt_blk_len || !opt_ctx) {
		return -1;
	}
	opt_blk_hdr = ptr;
	*opt_blk_len = 0;

	// ensure that enough bytes remain for minimal optional block
	if (remaining_len < sizeof(struct tr31_opt_blk_hdr_t)) {
		return TR31_ERROR_INVALID_LENGTH;
	}

	// parse optional block id
	opt_ctx->id = ntohs(opt_blk_hdr->id);

	// parse optional block length
	r = hex_to_int(opt_blk_hdr->length, sizeof(opt_blk_hdr->length));
	if (r < 0) {
		// parse error
		return TR31_ERROR_INVALID_OPTIONAL_BLOCK_LENGTH;
	}
	if (r) {
		// short optional block length
		*opt_blk_len = r;

		// remember header length for later computations
		opt_blk_hdr_len = sizeof(struct tr31_opt_blk_hdr_t);

	} else {
		// extended optional block length
		const struct tr31_opt_blk_hdr_ext_t* opt_blk_hdr_ext = ptr;
		size_t opt_blk_len_byte_count;

		// parse extended length byte count
		if (sizeof(struct tr31_opt_blk_hdr_ext_t) > remaining_len) {
			// optional block parsing exceeds remaining key block length
			return TR31_ERROR_INVALID_OPTIONAL_BLOCK_LENGTH;
		}
		r = hex_to_int(opt_blk_hdr_ext->ext_length_byte_count, sizeof(opt_blk_hdr_ext->ext_length_byte_count));
		if (r < 0) {
			// parse error
			return TR31_ERROR_INVALID_OPTIONAL_BLOCK_LENGTH;
		}
		opt_blk_len_byte_count = r;

		// parse extended length field
		if (sizeof(struct tr31_opt_blk_hdr_ext_t) + opt_blk_len_byte_count > remaining_len) {
			// optional block parsing exceeds remaining key block length
			return TR31_ERROR_INVALID_OPTIONAL_BLOCK_LENGTH;
		}
		r = hex_to_int(opt_blk_hdr_ext->ext_length, opt_blk_len_byte_count);
		if (r < 0) {
			// parse error
			return TR31_ERROR_INVALID_OPTIONAL_BLOCK_LENGTH;
		}
		*opt_blk_len = r;

		// remember header length for later computations
		opt_blk_hdr_len = sizeof(struct tr31_opt_blk_hdr_ext_t) + opt_blk_len_byte_count;
	}

	// ensure that optional block length is valid
	if (*opt_blk_len < opt_blk_hdr_len) {
		// optional block length is less than optional header length
		return TR31_ERROR_INVALID_OPTIONAL_BLOCK_LENGTH;
	}
	if (*opt_blk_len > remaining_len) {
		// optional block length exceeds remaining key block length
		return TR31_ERROR_INVALID_OPTIONAL_BLOCK_LENGTH;
	}
	opt_blk_data = ptr + opt_blk_hdr_len;

	// perform validation of the character or string format required for each
	// known optional block ID
	switch (opt_ctx->id) {
		// optional blocks to be validated as hex (format H)
		case TR31_OPT_BLOCK_AL:
		case TR31_OPT_BLOCK_BI:
		case TR31_OPT_BLOCK_HM:
		case TR31_OPT_BLOCK_IK:
		case TR31_OPT_BLOCK_KC:
		case TR31_OPT_BLOCK_KP:
		case TR31_OPT_BLOCK_KS:
		case TR31_OPT_BLOCK_PK:
			opt_ctx->data_length = (*opt_blk_len - opt_blk_hdr_len);
			r = tr31_validate_format_h(opt_blk_data, opt_ctx->data_length);
			if (r) {
				return TR31_ERROR_INVALID_OPTIONAL_BLOCK_DATA;
			}
			opt_ctx->data = malloc(opt_ctx->data_length);
			memcpy(opt_ctx->data, opt_blk_data, opt_ctx->data_length);
			return 0;

		// optional blocks to be validated as alphanumeric (format AN)
		case TR31_OPT_BLOCK_DA:
			opt_ctx->data_length = (*opt_blk_len - opt_blk_hdr_len);
			r = tr31_validate_format_an(opt_blk_data, opt_ctx->data_length);
			if (r) {
				return TR31_ERROR_INVALID_OPTIONAL_BLOCK_DATA;
			}
			opt_ctx->data = malloc(opt_ctx->data_length);
			memcpy(opt_ctx->data, opt_blk_data, opt_ctx->data_length);
			return 0;

		// optional blocks to be validated as printable ASCII (format PA)
		case TR31_OPT_BLOCK_LB:
		case TR31_OPT_BLOCK_PB:
			opt_ctx->data_length = (*opt_blk_len - opt_blk_hdr_len);
			r = tr31_validate_format_pa(opt_blk_data, opt_ctx->data_length);
			if (r) {
				return TR31_ERROR_INVALID_OPTIONAL_BLOCK_DATA;
			}
			opt_ctx->data = malloc(opt_ctx->data_length);
			memcpy(opt_ctx->data, opt_blk_data, opt_ctx->data_length);
			return 0;

		// optional blocks to be validated as ISO 8601
		case TR31_OPT_BLOCK_TC:
		case TR31_OPT_BLOCK_TS:
			opt_ctx->data_length = (*opt_blk_len - opt_blk_hdr_len);
			r = tr31_opt_block_validate_iso8601(opt_blk_data, opt_ctx->data_length);
			if (r) {
				return TR31_ERROR_INVALID_OPTIONAL_BLOCK_DATA;
			}
			opt_ctx->data = malloc(opt_ctx->data_length);
			memcpy(opt_ctx->data, opt_blk_data, opt_ctx->data_length);
			return 0;

		// all other optional blocks, including proprietary ones, to be
		// validated as printable ASCII (format PA)
		default:
			opt_ctx->data_length = (*opt_blk_len - opt_blk_hdr_len);
			r = tr31_validate_format_pa(opt_blk_data, opt_ctx->data_length);
			if (r) {
				return TR31_ERROR_INVALID_OPTIONAL_BLOCK_DATA;
			}
			opt_ctx->data = malloc(opt_ctx->data_length);
			memcpy(opt_ctx->data, opt_blk_data, opt_ctx->data_length);
			return 0;
	}
}

static int tr31_opt_block_validate_iso8601(const char* str, size_t str_len)
{
	if (!str) {
		return -1;
	}

	// NOTE: this function only performs basic format checks and is not
	// intended to perform strict ISO 8601 format validation nor determine the
	// correctness of the date or time

	// validate ISO 8601 string length
	// see ANSI X9.143:2021, 6.3.6.13, table 21
	// see ANSI X9.143:2021, 6.3.6.14, table 22
	if (str_len != 0x13 - 4 && // no delimiters, ss precision
		str_len != 0x15 - 4 && // no delimiters, ssss precision
		str_len != 0x18 - 4 && // delimiters, ss precision
		str_len != 0x1B - 4 // delimiters, ss.ss precision
	) {
		return TR31_ERROR_INVALID_OPTIONAL_BLOCK_DATA;
	}

	// validate ISO 8601 designator (must be UTC)
	// see ANSI X9.143:2021, 6.3.6.13
	// see ANSI X9.143:2021, 6.3.6.14
	if (str[str_len-1] != 'Z') {
		return TR31_ERROR_INVALID_OPTIONAL_BLOCK_DATA;
	}

	// validate ISO 8601 delimiters (YYYY-MM-DDThh:mm:ss[.ss])
	if (str_len == 0x18 || str_len == 0x1B) {
		if (str[4] != '-' ||
			str[7] != '-' ||
			str[10] != 'T' ||
			str[13] != ':' ||
			str[16] != ':'
		) {
			return TR31_ERROR_INVALID_OPTIONAL_BLOCK_DATA;
		}
	}
	if (str_len == 0x1B) {
		if (str[19] != '.') {
			return TR31_ERROR_INVALID_OPTIONAL_BLOCK_DATA;
		}
	}

	return 0;
}

static int tr31_opt_block_export(
	const struct tr31_opt_ctx_t* opt_ctx,
	size_t remaining_len,
	size_t* opt_blk_len,
	void* ptr
)
{
	struct tr31_opt_blk_hdr_t* opt_blk_hdr;
	const size_t opt_blk_len_byte_count = 4; // must be 4 according to ANSI X9.143:2021, 6.2, table 1
	size_t opt_blk_hdr_len;
	void* opt_blk_data;

	if (!opt_ctx || !opt_blk_len || !ptr) {
		return -1;
	}
	opt_blk_hdr = ptr;
	*opt_blk_len = 0;

	if (remaining_len < sizeof(struct tr31_opt_blk_hdr_t)) {
		// minimal optional block lengths exceeded remaining key block length
		return TR31_ERROR_INVALID_LENGTH;
	}

	if (opt_ctx->data_length && !opt_ctx->data) {
		// optional block payload length is non-zero but optional block data is missing
		return TR31_ERROR_INVALID_OPTIONAL_BLOCK_DATA;
	}

	// populate optional block id
	opt_blk_hdr->id = htons(opt_ctx->id);

	// populate optional block length
	if (sizeof(struct tr31_opt_blk_hdr_t) + opt_ctx->data_length < 256) {
		// short optional block length
		*opt_blk_len = sizeof(struct tr31_opt_blk_hdr_t) + opt_ctx->data_length;
		if (*opt_blk_len > remaining_len) {
			// optional block length exceeds remaining key block length
			return TR31_ERROR_INVALID_LENGTH;
		}
		int_to_hex(*opt_blk_len, opt_blk_hdr->length, sizeof(opt_blk_hdr->length));

		// remember header length for later computations
		opt_blk_hdr_len = sizeof(struct tr31_opt_blk_hdr_t);

	} else if (sizeof(struct tr31_opt_blk_hdr_ext_t) + opt_blk_len_byte_count + opt_ctx->data_length < 65536) {
		// extended optional block length
		struct tr31_opt_blk_hdr_ext_t* opt_blk_hdr_ext = ptr;
		*opt_blk_len = sizeof(struct tr31_opt_blk_hdr_ext_t) + opt_blk_len_byte_count + opt_ctx->data_length;
		if (*opt_blk_len > remaining_len) {
			// optional block length exceeds remaining key block length
			return TR31_ERROR_INVALID_LENGTH;
		}

		// populate extended optional block length
		memset(opt_blk_hdr_ext->reserved, 0x30, sizeof(opt_blk_hdr_ext->reserved));
		int_to_hex(opt_blk_len_byte_count, opt_blk_hdr_ext->ext_length_byte_count, sizeof(opt_blk_hdr_ext->ext_length_byte_count));
		int_to_hex(*opt_blk_len, opt_blk_hdr_ext->ext_length, opt_blk_len_byte_count);

		// remember header length for later computations
		opt_blk_hdr_len = sizeof(struct tr31_opt_blk_hdr_ext_t) + opt_blk_len_byte_count;

	} else {
		// unsupported optional block length
		return TR31_ERROR_INVALID_OPTIONAL_BLOCK_LENGTH;
	}
	opt_blk_data = ptr + opt_blk_hdr_len;

	// populate optional block data
	memcpy(opt_blk_data, opt_ctx->data, opt_ctx->data_length);

	return 0;
}

static int tr31_opt_block_export_PB(
	const struct tr31_state_t* state,
	size_t pb_len,
	struct tr31_opt_blk_t* opt_blk
)
{
	opt_blk->id = htons(TR31_OPT_BLOCK_PB);
	int_to_hex(pb_len, opt_blk->length, sizeof(opt_blk->length));

	if ((state->flags & TR31_EXPORT_ZERO_OPT_BLOCK_PB) == 0) {
		// populate with random data and then transpose to the required range
		crypto_rand(opt_blk->data, pb_len - 4);
	} else {
		// populate with zeros instead of random data
		memset(opt_blk->data, 0, pb_len - 4);
	}

	for (size_t i = 0; i < pb_len - 4; ++i) {
		// although optional block PB may contain printable ASCII characters in
		// the range 0x20 to 0x7E, characters outside the ranges of '0'-'9',
		// 'A'-'Z' and 'a'-'z' are problematic when using HSM protocols that
		// may use other printable ASCII characters as delimiters

		// use unsigned integers for sanity but cast to uint8_t to fix negative
		// char values without setting high order bits due to 2s complement
		unsigned int tmp = (uint8_t)opt_blk->data[i];

		// clamp range to [0 - 61] for 62 possible characters
		tmp = (tmp * 61) / 0xFF;

		// split range into ranges of '0'-'9', 'A'-'Z' and 'a'-'z'
		if (tmp < 10) {
			opt_blk->data[i] = tmp + '0'; // '0'-'9'
		} else if (tmp < 36) {
			opt_blk->data[i] = tmp - 10 + 'A'; // 'A'-'Z'
		} else if (tmp < 62) {
			opt_blk->data[i] = tmp - 36 + 'a'; // 'a'-'z'
		} else {
			// This should never happen
			return -1;
		}
	}

	return 0;
}

static int tr31_state_init(uint32_t flags, uint8_t version_id, struct tr31_state_t* state)
{
	memset(state, 0, sizeof(*state));
	state->flags = flags;

	// determine authenticator length and encryption block size
	switch (version_id) {
		case TR31_VERSION_A:
		case TR31_VERSION_C:
			state->enc_block_size = DES_BLOCK_SIZE;
			state->authenticator_length = 4; // 4 bytes; 8 ASCII hex digits
			break;

		case TR31_VERSION_B:
			state->enc_block_size = DES_BLOCK_SIZE;
			state->authenticator_length = 8; // 8 bytes; 16 ASCII hex digits
			break;

		case TR31_VERSION_D:
			state->enc_block_size = AES_BLOCK_SIZE;
			state->authenticator_length = 16; // 16 bytes; 32 ASCII hex digits
			break;

		case TR31_VERSION_E:
			state->enc_block_size = AES_BLOCK_SIZE;
			state->authenticator_length = 16; // 16 bytes; 32 ASCII hex digits
			break;

		default:
			return TR31_ERROR_UNSUPPORTED_VERSION;
	}

	return 0;
}

static int tr31_state_prepare_import(
	struct tr31_state_t* state,
	const void* key_block,
	size_t key_block_len,
	size_t header_len
)
{
	int r;
	size_t authenticator_hex_length;
	size_t payload_hex_length;
	const void* ptr;

	// ensure that key block length is valid for minimal payload and authenticator
	authenticator_hex_length = state->authenticator_length * 2;
	if (header_len + TR31_MIN_PAYLOAD_LENGTH + authenticator_hex_length > key_block_len) {
		return TR31_ERROR_INVALID_LENGTH;
	}

	// populate various lengths
	state->header_length = header_len;
	payload_hex_length = key_block_len - state->header_length - authenticator_hex_length;
	state->payload_length = payload_hex_length / 2;

	// prepare decoded key block buffer
	state->decoded_key_block_length = state->header_length + state->payload_length + state->authenticator_length;
	state->decoded_key_block = malloc(state->decoded_key_block_length);
	memcpy(state->decoded_key_block, key_block, state->header_length);

	// decode payload
	ptr = key_block + header_len;
	state->payload = state->decoded_key_block + state->header_length;
	r = hex_to_bin(ptr, payload_hex_length, state->payload, state->payload_length);
	if (r) {
		return TR31_ERROR_INVALID_PAYLOAD_FIELD;
	}

	// decode authenticator
	ptr += payload_hex_length;
	state->authenticator = state->payload + state->payload_length;
	r = hex_to_bin(ptr, authenticator_hex_length, state->authenticator, state->authenticator_length);
	if (r) {
		return TR31_ERROR_INVALID_AUTHENTICATOR_FIELD;
	}

	return 0;
}

static int tr31_state_prepare_export(
	struct tr31_state_t* state,
	struct tr31_header_t* header,
	size_t header_len,
	size_t key_block_buf_len,
	const struct tr31_key_t* key
)
{
	size_t padded_key_length;
	size_t length;
	struct tr31_payload_t* payload;

	// validate key length by algorithm
	// this ensures that key length cannot exceed padded key length
	switch (key->algorithm) {
		case TR31_KEY_ALGORITHM_TDES:
			if (key->length > 24) {
				// invalid TDES key length
				return TR31_ERROR_INVALID_KEY_LENGTH;
			}
			break;

		case TR31_KEY_ALGORITHM_AES:
			if (key->length > 32) {
				// invalid AES key length
				return TR31_ERROR_INVALID_KEY_LENGTH;
			}
			break;
	}

	// use key length as-is by default
	padded_key_length = key->length;

	if ((state->flags & TR31_EXPORT_NO_KEY_LENGTH_OBFUSCATION) == 0) {
		// apply key length obfuscation
		// see ANSI X9.143:2021, 5 and 6.1
		switch (key->algorithm) {
			case TR31_KEY_ALGORITHM_TDES:
				// use maximum TDES length
				padded_key_length = 24;
				break;

			case TR31_KEY_ALGORITHM_AES:
				// use maximum AES length
				padded_key_length = 32;
				break;
		}
	}

	switch (header->version_id) {
		case TR31_VERSION_A:
		case TR31_VERSION_C:
			state->payload_length = DES_CIPHERTEXT_LENGTH(sizeof(struct tr31_payload_t) + padded_key_length);
			break;

		case TR31_VERSION_B:
			state->payload_length = DES_CIPHERTEXT_LENGTH(sizeof(struct tr31_payload_t) + padded_key_length);
			break;

		case TR31_VERSION_D:
			state->payload_length = AES_CIPHERTEXT_LENGTH(sizeof(struct tr31_payload_t) + padded_key_length);
			break;

		case TR31_VERSION_E:
			state->payload_length = sizeof(struct tr31_payload_t) + padded_key_length; // no additional padding required
			break;

		default:
			// unsupported
			return TR31_ERROR_UNSUPPORTED_VERSION;
	}

	// populate key block length
	state->header_length = header_len;
	length =
		+ state->header_length
		+ (state->payload_length * 2)
		+ (state->authenticator_length * 2);
	if (length > key_block_buf_len) {
		return TR31_ERROR_INVALID_LENGTH;
	}
	int_to_dec(length, header->length, sizeof(header->length));

	// prepare decoded key block buffer
	state->decoded_key_block_length = state->header_length + state->payload_length + state->authenticator_length;
	state->decoded_key_block = malloc(state->decoded_key_block_length);
	memcpy(state->decoded_key_block, header, state->header_length);
	state->payload = state->decoded_key_block + state->header_length;
	state->authenticator = state->payload + state->payload_length;

	// encode wrapped key and apply key padding
	payload = state->payload;
	payload->length = htons(key->length * 8); // payload length is big endian and in bits, not bytes
	memcpy(payload->data, key->data, key->length);
	crypto_rand(
		payload->data + key->length,
		state->payload_length - sizeof(struct tr31_payload_t) - key->length
	);

	return 0;
}

static void tr31_state_release(struct tr31_state_t* state)
{
	if (state->decoded_key_block) {
		// cleanse this buffer because it contains the cleartext key during
		// derivation binding CMAC generation/verification
		crypto_cleanse(state->decoded_key_block, state->decoded_key_block_length);
		free(state->decoded_key_block);
	}
	memset(state, 0, sizeof(*state));
}

static int tr31_tdes_decrypt_verify_variant_binding(const struct tr31_state_t* state, const struct tr31_key_t* kbpk, struct tr31_key_t* key)
{
	int r;
	uint8_t kbek[TDES3_KEY_SIZE];
	uint8_t kbak[TDES3_KEY_SIZE];
	struct tr31_payload_t* decrypted_payload = NULL;
	size_t key_length;

	// output key block encryption key variant and key block authentication key variant
	r = tr31_tdes_kbpk_variant(kbpk->data, kbpk->length, kbek, kbak);
	if (r) {
		// return error value as-is
		goto error;
	}

	// verify authenticator
	r = tr31_tdes_verify_cbcmac(
		kbak,
		kbpk->length,
		state->decoded_key_block,
		state->header_length + state->payload_length,
		state->authenticator,
		state->authenticator_length
	);
	if (r) {
		r = TR31_ERROR_KEY_BLOCK_VERIFICATION_FAILED;
		goto error;
	}

	// decrypt key payload; note that the TR-31 header is used as the IV
	decrypted_payload = malloc(state->payload_length);
	r = crypto_tdes_decrypt(
		kbek,
		kbpk->length,
		state->decoded_key_block,
		state->payload,
		state->payload_length,
		decrypted_payload
	);
	if (r) {
		// return error value as-is
		goto error;
	}

	// validate payload length field
	key_length = ntohs(decrypted_payload->length); // payload length is big endian and in bits, not bytes
	if ((key_length & 0x7) != 0) {
		// invalid key length is not a multiple of 8 bits
		r = TR31_ERROR_INVALID_KEY_LENGTH;
		goto error;
	}
	key_length /= 8; // convert to bytes
	if (key_length > state->payload_length - 2) {
		// invalid key length relative to encrypted payload length
		r = TR31_ERROR_INVALID_KEY_LENGTH;
		goto error;
	}

	// extract key data
	r = tr31_key_set_data(key, decrypted_payload->data, key_length);
	if (r) {
		// return error value as-is
		goto error;
	}

	// success
	r = 0;
	goto exit;

error:
exit:
	// cleanse sensitive buffers
	crypto_cleanse(kbek, sizeof(kbek));
	crypto_cleanse(kbak, sizeof(kbak));
	if (decrypted_payload) {
		crypto_cleanse(decrypted_payload, state->payload_length);
		free(decrypted_payload);
	}

	return r;
}

static int tr31_tdes_encrypt_sign_variant_binding(struct tr31_state_t* state, const struct tr31_key_t* kbpk)
{
	int r;
	uint8_t kbek[TDES3_KEY_SIZE];
	uint8_t kbak[TDES3_KEY_SIZE];
	uint8_t* encrypted_payload = NULL;
	uint8_t mac[DES_CBCMAC_SIZE];

	// output key block encryption key variant and key block authentication key variant
	r = tr31_tdes_kbpk_variant(kbpk->data, kbpk->length, kbek, kbak);
	if (r) {
		// return error value as-is
		goto error;
	}

	// encrypt key payload; note that the TR-31 header is used as the IV
	encrypted_payload = malloc(state->payload_length);
	r = crypto_tdes_encrypt(
		kbek,
		kbpk->length,
		state->decoded_key_block,
		state->payload,
		state->payload_length,
		encrypted_payload
	);
	if (r) {
		// return error value as-is
		goto error;
	}

	// generate authenticator
	memcpy(state->payload, encrypted_payload, state->payload_length);
	r = crypto_tdes_cbcmac(
		kbak,
		kbpk->length,
		state->decoded_key_block,
		state->header_length + state->payload_length,
		mac
	);
	if (r > 0) {
		// internal error
		r = -10;
		goto error;
	}
	if (r < 0) {
		// return error value as-is
		goto error;
	}
	memcpy(state->authenticator, mac, state->authenticator_length);

	// success
	r = 0;
	goto exit;

error:
exit:
	// cleanse sensitive buffers
	crypto_cleanse(kbek, sizeof(kbek));
	crypto_cleanse(kbak, sizeof(kbak));
	if (encrypted_payload) {
		crypto_cleanse(encrypted_payload, state->payload_length);
		free(encrypted_payload);
	}
	crypto_cleanse(mac, sizeof(mac));

	return r;
}

static int tr31_tdes_decrypt_verify_derivation_binding(struct tr31_state_t* state, const struct tr31_key_t* kbpk, struct tr31_key_t* key)
{
	int r;
	uint8_t kbek[TDES3_KEY_SIZE];
	uint8_t kbak[TDES3_KEY_SIZE];
	struct tr31_payload_t* decrypted_payload = NULL;
	size_t key_length;

	// derive key block encryption key and key block authentication key from key block protection key
	r = tr31_tdes_kbpk_derive(kbpk->data, kbpk->length, kbek, kbak);
	if (r) {
		// return error value as-is
		goto error;
	}

	// decrypt key payload; note that the authenticator is used as the IV
	decrypted_payload = malloc(state->payload_length);
	r = crypto_tdes_decrypt(
		kbek,
		kbpk->length,
		state->authenticator,
		state->payload,
		state->payload_length,
		decrypted_payload
	);
	if (r) {
		// return error value as-is
		goto error;
	}

	// extract payload length field
	key_length = ntohs(decrypted_payload->length); // payload length is big endian and in bits, not bytes
	if ((key_length & 0x7) != 0) {
		// invalid key length is not a multiple of 8 bits
		r = TR31_ERROR_INVALID_KEY_LENGTH;
		goto error;
	}
	key_length /= 8; // convert to bytes
	if (key_length > state->payload_length - 2) {
		// invalid key length relative to encrypted payload length
		r = TR31_ERROR_INVALID_KEY_LENGTH;
		goto error;
	}

	// verify authenticator
	memcpy(state->payload, decrypted_payload, state->payload_length);
	r = tr31_tdes_verify_cmac(
		kbak,
		kbpk->length,
		state->decoded_key_block,
		state->header_length + state->payload_length,
		state->authenticator,
		state->authenticator_length
	);
	if (r) {
		r = TR31_ERROR_KEY_BLOCK_VERIFICATION_FAILED;
		goto error;
	}

	// extract key data
	r = tr31_key_set_data(key, decrypted_payload->data, key_length);
	if (r) {
		// return error value as-is
		goto error;
	}

	// success
	r = 0;
	goto exit;

error:
exit:
	// cleanse sensitive buffers
	crypto_cleanse(kbek, sizeof(kbek));
	crypto_cleanse(kbak, sizeof(kbak));
	if (decrypted_payload) {
		crypto_cleanse(decrypted_payload, state->payload_length);
		free(decrypted_payload);
	}

	return r;
}

static int tr31_tdes_encrypt_sign_derivation_binding(struct tr31_state_t* state, const struct tr31_key_t* kbpk)
{
	int r;
	uint8_t kbek[TDES3_KEY_SIZE];
	uint8_t kbak[TDES3_KEY_SIZE];
	uint8_t cmac[DES_CMAC_SIZE];
	uint8_t* encrypted_payload = NULL;

	// derive key block encryption key and key block authentication key from key block protection key
	r = tr31_tdes_kbpk_derive(kbpk->data, kbpk->length, kbek, kbak);
	if (r) {
		// return error value as-is
		goto error;
	}

	// generate authenticator
	r = crypto_tdes_cmac(
		kbak,
		kbpk->length,
		state->decoded_key_block,
		state->header_length + state->payload_length,
		cmac
	);
	if (r > 0) {
		// internal error
		r = -10;
		goto error;
	}
	if (r < 0) {
		// return error value as-is
		goto error;
	}
	memcpy(state->authenticator, cmac, state->authenticator_length);

	// encrypt key payload; note that the authenticator is used as the IV
	encrypted_payload = malloc(state->payload_length);
	r = crypto_tdes_encrypt(
		kbek,
		kbpk->length,
		state->authenticator,
		state->payload,
		state->payload_length,
		encrypted_payload
	);
	if (r) {
		// return error value as-is
		goto error;
	}
	memcpy(state->payload, encrypted_payload, state->payload_length);

	// success
	r = 0;
	goto exit;

error:
exit:
	// cleanse sensitive buffers
	crypto_cleanse(kbek, sizeof(kbek));
	crypto_cleanse(kbak, sizeof(kbak));
	if (encrypted_payload) {
		crypto_cleanse(encrypted_payload, state->payload_length);
		free(encrypted_payload);
	}
	crypto_cleanse(cmac, sizeof(cmac));

	return r;
}

static int tr31_aes_decrypt_verify_derivation_binding(struct tr31_state_t* state, const struct tr31_key_t* kbpk, struct tr31_key_t* key)
{
	int r;
	uint8_t kbek[AES256_KEY_SIZE];
	uint8_t kbak[AES256_KEY_SIZE];
	const struct tr31_header_t* header;
	struct tr31_payload_t* decrypted_payload = NULL;
	size_t key_length;

	header = state->decoded_key_block;
	if (header->version_id == TR31_VERSION_D) {
		// derive key block encryption key and key block authentication key from key block protection key
		// format version D uses CBC block mode
		r = tr31_aes_kbpk_derive(kbpk->data, kbpk->length, TR31_AES_MODE_CBC, kbek, kbak);
		if (r) {
			// return error value as-is
			goto error;
		}

		// decrypt key payload; note that the authenticator is used as the IV
		decrypted_payload = malloc(state->payload_length);
		r = crypto_aes_decrypt(
			kbek,
			kbpk->length,
			state->authenticator,
			state->payload,
			state->payload_length,
			decrypted_payload
		);
		if (r) {
			// return error value as-is
			goto error;
		}

	} else if (header->version_id == TR31_VERSION_E) {
		// derive key block encryption key and key block authentication key from key block protection key
		// format version E uses CTR block mode
		r = tr31_aes_kbpk_derive(kbpk->data, kbpk->length, TR31_AES_MODE_CTR, kbek, kbak);
		if (r) {
			// return error value as-is
			goto error;
		}

		// decrypt key payload; note that the authenticator is used as the IV/nonce
		decrypted_payload = malloc(state->payload_length);
		r = crypto_aes_decrypt_ctr(
			kbek,
			kbpk->length,
			state->authenticator,
			state->payload,
			state->payload_length,
			decrypted_payload
		);
		if (r) {
			// return error value as-is
			goto error;
		}

	} else {
		// invalid format version
		return -1;
	}

	// extract payload length field
	key_length = ntohs(decrypted_payload->length); // payload length is big endian and in bits, not bytes
	if ((key_length & 0x7) != 0) {
		// invalid key length is not a multiple of 8 bits
		r = TR31_ERROR_INVALID_KEY_LENGTH;
		goto error;
	}
	key_length /= 8; // convert to bytes
	if (key_length > state->payload_length - 2) {
		// invalid key length relative to encrypted payload length
		r = TR31_ERROR_INVALID_KEY_LENGTH;
		goto error;
	}

	// verify authenticator
	memcpy(state->payload, decrypted_payload, state->payload_length);
	r = tr31_aes_verify_cmac(
		kbak,
		kbpk->length,
		state->decoded_key_block,
		state->header_length + state->payload_length,
		state->authenticator,
		state->authenticator_length
	);
	if (r) {
		r = TR31_ERROR_KEY_BLOCK_VERIFICATION_FAILED;
		goto error;
	}

	// extract key data
	r = tr31_key_set_data(key, decrypted_payload->data, key_length);
	if (r) {
		// return error value as-is
		goto error;
	}

	// success
	r = 0;
	goto exit;

error:
exit:
	// cleanse sensitive buffers
	crypto_cleanse(kbek, sizeof(kbek));
	crypto_cleanse(kbak, sizeof(kbak));
	if (decrypted_payload) {
		crypto_cleanse(decrypted_payload, state->payload_length);
		free(decrypted_payload);
	}

	return r;
}

static int tr31_aes_encrypt_sign_derivation_binding(struct tr31_state_t* state, const struct tr31_key_t* kbpk)
{
	int r;
	uint8_t kbek[AES256_KEY_SIZE];
	uint8_t kbak[AES256_KEY_SIZE];
	const struct tr31_header_t* header;
	uint8_t cmac[AES_CMAC_SIZE];
	uint8_t* encrypted_payload = NULL;

	header = state->decoded_key_block;
	if (header->version_id == TR31_VERSION_D) {
		// derive key block encryption key and key block authentication key from key block protection key
		// format version D uses CBC block mode
		r = tr31_aes_kbpk_derive(kbpk->data, kbpk->length, TR31_AES_MODE_CBC, kbek, kbak);
		if (r) {
			// return error value as-is
			goto error;
		}

		// generate authenticator
		r = crypto_aes_cmac(
			kbak,
			kbpk->length,
			state->decoded_key_block,
			state->header_length + state->payload_length,
			cmac
		);
		if (r) {
			// return error value as-is
			goto error;
		}
		memcpy(state->authenticator, cmac, state->authenticator_length);

		// encrypt key payload; note that the authenticator is used as the IV
		encrypted_payload = malloc(state->payload_length);
		r = crypto_aes_encrypt(
			kbek,
			kbpk->length,
			state->authenticator,
			state->payload,
			state->payload_length,
			encrypted_payload
		);
		if (r) {
			// return error value as-is
			goto error;
		}
		memcpy(state->payload, encrypted_payload, state->payload_length);

	} else if (header->version_id == TR31_VERSION_E) {
		// derive key block encryption key and key block authentication key from key block protection key
		// format version E uses CTR block mode
		r = tr31_aes_kbpk_derive(kbpk->data, kbpk->length, TR31_AES_MODE_CTR, kbek, kbak);
		if (r) {
			// return error value as-is
			goto error;
		}

		// generate authenticator
		r = crypto_aes_cmac(
			kbak,
			kbpk->length,
			state->decoded_key_block,
			state->header_length + state->payload_length,
			cmac
		);
		if (r) {
			// return error value as-is
			goto error;
		}
		memcpy(state->authenticator, cmac, state->authenticator_length);

		// encrypt key payload; note that the authenticator is used as the IV/nonce
		encrypted_payload = malloc(state->payload_length);
		r = crypto_aes_encrypt_ctr(
			kbek,
			kbpk->length,
			state->authenticator,
			state->payload,
			state->payload_length,
			encrypted_payload
		);
		if (r) {
			// return error value as-is
			goto error;
		}
		memcpy(state->payload, encrypted_payload, state->payload_length);

	} else {
		// invalid format version
		return -1;
	}

	// success
	r = 0;
	goto exit;

error:
exit:
	// cleanse sensitive buffers
	crypto_cleanse(kbek, sizeof(kbek));
	crypto_cleanse(kbak, sizeof(kbak));
	if (encrypted_payload) {
		crypto_cleanse(encrypted_payload, state->payload_length);
		free(encrypted_payload);
	}
	crypto_cleanse(cmac, sizeof(cmac));

	return r;
}

void tr31_release(struct tr31_ctx_t* ctx)
{
	if (!ctx) {
		return;
	}

	tr31_key_release(&ctx->key);

	if (ctx->opt_blocks) {
		for (size_t i = 0; i < ctx->opt_blocks_count; ++i) {
			if (ctx->opt_blocks[i].data) {
				free(ctx->opt_blocks[i].data);
			}
			ctx->opt_blocks[i].data = NULL;
		}

		free(ctx->opt_blocks);
		ctx->opt_blocks = NULL;
	}
}

const char* tr31_get_error_string(enum tr31_error_t error)
{
	if (error < 0) {
		return "Internal error";
	}

	switch (error) {
		case TR31_ERROR_INVALID_LENGTH: return "Invalid key block length";
		case TR31_ERROR_INVALID_KEY_BLOCK_STRING: return "Invalid key block string";
		case TR31_ERROR_UNSUPPORTED_VERSION: return "Unsupported key block format version";
		case TR31_ERROR_INVALID_LENGTH_FIELD: return "Invalid key block length field";
		case TR31_ERROR_UNSUPPORTED_KEY_USAGE: return "Unsupported key usage";
		case TR31_ERROR_UNSUPPORTED_ALGORITHM: return "Unsupported key algorithm";
		case TR31_ERROR_UNSUPPORTED_MODE_OF_USE: return "Unsupported key mode of use";
		case TR31_ERROR_INVALID_KEY_VERSION_FIELD: return "Invalid key version field";
		case TR31_ERROR_UNSUPPORTED_EXPORTABILITY: return "Unsupported key exportability";
		case TR31_ERROR_INVALID_NUMBER_OF_OPTIONAL_BLOCKS_FIELD: return "Invalid number of optional blocks field";
		case TR31_ERROR_DUPLICATE_OPTIONAL_BLOCK_ID: return "Duplicate optional block identifier";
		case TR31_ERROR_INVALID_OPTIONAL_BLOCK_LENGTH: return "Invalid optional block length";
		case TR31_ERROR_INVALID_OPTIONAL_BLOCK_DATA: return "Invalid optional block data";
		case TR31_ERROR_INVALID_OPTIONAL_BLOCK_PADDING: return "Invalid optional block padding";
		case TR31_ERROR_INVALID_PAYLOAD_FIELD: return "Invalid payload data field";
		case TR31_ERROR_INVALID_AUTHENTICATOR_FIELD: return "Invalid authenticator data field";
		case TR31_ERROR_UNSUPPORTED_KBPK_ALGORITHM: return "Unsupported key block protection key algorithm";
		case TR31_ERROR_UNSUPPORTED_KBPK_LENGTH: return "Unsupported key block protection key length";
		case TR31_ERROR_INVALID_KEY_LENGTH: return "Invalid key length";
		case TR31_ERROR_KEY_BLOCK_VERIFICATION_FAILED: return "Key block verification failed";
		case TR31_ERROR_KCV_NOT_AVAILABLE: return "Key check value not available";
	}

	return "Unknown error";
}

const char* tr31_get_key_usage_ascii(unsigned int usage, char* ascii, size_t ascii_len)
{
	union {
		uint16_t value;
		char bytes[2];
	} usage_ascii;

	usage_ascii.value = htons(usage);

	if (ascii_len < 3) {
		return NULL;
	}
	for (size_t i = 0; i < sizeof(usage_ascii.bytes); ++i) {
		if (tr31_validate_format_an(usage_ascii.bytes, sizeof(usage_ascii.bytes)) == 0) {
			ascii[i] = usage_ascii.bytes[i];
		} else {
			ascii[i] = '?';
		}
	}
	ascii[2] = 0;

	return ascii;
}

const char* tr31_get_key_usage_string(unsigned int usage)
{
	// see ANSI X9.143:2021, 6.3.1, table 2
	switch (usage) {
		case TR31_KEY_USAGE_BDK:                return "Base Derivation Key (BDK)";
		case TR31_KEY_USAGE_DUKPT_IK:           return "Initial DUKPT Key (IK/IPEK)";
		case TR31_KEY_USAGE_BKV:                return "Base Key Variant Key";
		case TR31_KEY_USAGE_KDK:                return "Key Derivation Key";
		case TR31_KEY_USAGE_CVK:                return "Card Verification Key (CVK)";
		case TR31_KEY_USAGE_DATA:               return "Symmetric Key for Data Encryption";
		case TR31_KEY_USAGE_ASYMMETRIC_DATA:    return "Asymmetric Key for Data Encryption";
		case TR31_KEY_USAGE_DATA_DEC_TABLE:     return "Data Encryption Key for Decimalization Table";
		case TR31_KEY_USAGE_DATA_SENSITIVE:     return "Data Encryption Key for Sensitive Data";
		case TR31_KEY_USAGE_EMV_MKAC:           return "EMV/Chip Issuer Master Key: Application Cryptograms (MKAC)";
		case TR31_KEY_USAGE_EMV_MKSMC:          return "EMV/Chip Issuer Master Key: Secure Messaging for Confidentiality (MKSMC)";
		case TR31_KEY_USAGE_EMV_MKSMI:          return "EMV/Chip Issuer Master Key: Secure Messaging for Integrity (MKSMI)";
		case TR31_KEY_USAGE_EMV_MKDAC:          return "EMV/Chip Issuer Master Key: Data Authentication Code (MKDAC)";
		case TR31_KEY_USAGE_EMV_MKDN:           return "EMV/Chip Issuer Master Key: Dynamic Numbers (MKDN)";
		case TR31_KEY_USAGE_EMV_CP:             return "EMV/Chip Issuer Master Key: Card Personalization (CP)";
		case TR31_KEY_USAGE_EMV_OTHER:          return "EMV/Chip Issuer Master Key: Other";
		case TR31_KEY_USAGE_EMV_AKP_PIN:        return "EMV/Chip Asymmetric Key Pair for PIN Encryption";
		case TR31_KEY_USAGE_IV:                 return "Initialization Vector (IV)";
		case TR31_KEY_USAGE_KEK:                return "Key Encryption or Wrapping Key (KEK)";
		case TR31_KEY_USAGE_TR31_KBPK:          return "TR-31 Key Block Protection Key (KBPK)";
		case TR31_KEY_USAGE_TR34_APK_KRD:       return "TR-34 Asymmetric Key Pair for Key Receiving Device";
		case TR31_KEY_USAGE_APK:                return "Asymmetric Key Pair for Key Wrapping or Key Agreement";
		case TR31_KEY_USAGE_ISO20038_KBPK:      return "ISO 20038 Key Block Protection Key (KBPK)";
		case TR31_KEY_USAGE_ISO16609_MAC_1:     return "ISO 16609 MAC algorithm 1 (using TDES)";
		case TR31_KEY_USAGE_ISO9797_1_MAC_1:    return "ISO 9797-1 MAC Algorithm 1 (CBC-MAC)";
		case TR31_KEY_USAGE_ISO9797_1_MAC_2:    return "ISO 9797-1 MAC Algorithm 2";
		case TR31_KEY_USAGE_ISO9797_1_MAC_3:    return "ISO 9797-1 MAC Algorithm 3 (Retail MAC)";
		case TR31_KEY_USAGE_ISO9797_1_MAC_4:    return "ISO 9797-1 MAC Algorithm 4";
		case TR31_KEY_USAGE_ISO9797_1_MAC_5:    return "ISO 9797-1:1999 MAC Algorithm 5 (legacy)";
		case TR31_KEY_USAGE_ISO9797_1_CMAC:     return "ISO 9797-1:2011 MAC Algorithm 5 (CMAC)";
		case TR31_KEY_USAGE_HMAC:               return "HMAC Key";
		case TR31_KEY_USAGE_ISO9797_1_MAC_6:    return "ISO 9797-1 MAC Algorithm 6";
		case TR31_KEY_USAGE_PEK:                return "PIN Encryption Key";
		case TR31_KEY_USAGE_PGK:                return "PIN Generation Key";
		case TR31_KEY_USAGE_AKP_SIG:            return "Asymmetric Key Pair for Digital Signature";
		case TR31_KEY_USAGE_AKP_CA:             return "Asymmetric Key Pair for CA use";
		case TR31_KEY_USAGE_AKP_OTHER:          return "Asymmetric Key Pair for non-X9.24 use";
		case TR31_KEY_USAGE_PVK:                return "PIN Verification Key (Other)";
		case TR31_KEY_USAGE_PVK_IBM3624:        return "PIN Verification Key (IBM 3624)";
		case TR31_KEY_USAGE_PVK_VISA_PVV:       return "PIN Verification Key (VISA PVV)";
		case TR31_KEY_USAGE_PVK_X9_132_ALG_1:   return "PIN Verification Key (ANSI X9.132 algorithm 1)";
		case TR31_KEY_USAGE_PVK_X9_132_ALG_2:   return "PIN Verification Key (ANSI X9.132 algorithm 2)";
		case TR31_KEY_USAGE_PVK_X9_132_ALG_3:   return "PIN Verification Key (ANSI X9.132 algorithm 3)";
	}

	return "Unknown key usage value";
}

const char* tr31_get_key_algorithm_string(unsigned int algorithm)
{
	// see ANSI X9.143:2021, 6.3.2, table 3
	switch (algorithm) {
		case TR31_KEY_ALGORITHM_AES:    return "AES";
		case TR31_KEY_ALGORITHM_DES:    return "DES";
		case TR31_KEY_ALGORITHM_EC:     return "Elliptic Curve";
		case TR31_KEY_ALGORITHM_HMAC:   return "HMAC";
		case TR31_KEY_ALGORITHM_RSA:    return "RSA";
		case TR31_KEY_ALGORITHM_DSA:    return "DSA";
		case TR31_KEY_ALGORITHM_TDES:   return "TDES";
	}

	return "Unknown key algorithm value";
}

const char* tr31_get_key_mode_of_use_string(unsigned int mode_of_use)
{
	// see ANSI X9.143:2021, 6.3.3, table 4
	switch (mode_of_use) {
		case TR31_KEY_MODE_OF_USE_ENC_DEC:      return "Encrypt/Wrap and Decrypt/Unwrap";
		case TR31_KEY_MODE_OF_USE_MAC:          return "MAC Generate and Verify";
		case TR31_KEY_MODE_OF_USE_DEC:          return "Decrypt/Unwrap Only";
		case TR31_KEY_MODE_OF_USE_ENC:          return "Encrypt/Wrap Only";
		case TR31_KEY_MODE_OF_USE_MAC_GEN:      return "MAC Generate Only";
		case TR31_KEY_MODE_OF_USE_ANY:          return "No special restrictions";
		case TR31_KEY_MODE_OF_USE_SIG:          return "Signature Only";
		case TR31_KEY_MODE_OF_USE_MAC_VERIFY:   return "MAC Verify Only";
		case TR31_KEY_MODE_OF_USE_DERIVE:       return "Key Derivation";
		case TR31_KEY_MODE_OF_USE_VARIANT:      return "Create Key Variants";
	}

	return "Unknown key mode of use value";
}

const char* tr31_get_key_exportability_string(unsigned int exportability)
{
	// see ANSI X9.143:2021, 6.3.5, table 6
	switch (exportability) {
		case TR31_KEY_EXPORT_TRUSTED:           return "Exportable in a trusted key block only";
		case TR31_KEY_EXPORT_NONE:              return "Not exportable";
		case TR31_KEY_EXPORT_SENSITIVE:         return "Sensitive";
	}

	return "Unknown key exportability value";
}

const char* tr31_get_opt_block_id_ascii(unsigned int opt_block_id, char* ascii, size_t ascii_len)
{
	union {
		uint16_t value;
		char bytes[2];
	} opt_block_id_ascii;

	opt_block_id_ascii.value = htons(opt_block_id);

	if (ascii_len < 3) {
		return NULL;
	}
	for (size_t i = 0; i < sizeof(opt_block_id_ascii.bytes); ++i) {
		if (tr31_validate_format_an(opt_block_id_ascii.bytes, sizeof(opt_block_id_ascii.bytes)) == 0) {
			ascii[i] = opt_block_id_ascii.bytes[i];
		} else {
			ascii[i] = '?';
		}
	}
	ascii[2] = 0;

	return ascii;
}

const char* tr31_get_opt_block_id_string(unsigned int opt_block_id)
{
	// see ANSI X9.143:2021, 6.3.6, table 7
	switch (opt_block_id) {
		case TR31_OPT_BLOCK_AL:         return "Asymmetric Key Life (AKL)";
		case TR31_OPT_BLOCK_BI:         return "Base Derivation Key (BDK) Identifier";
		case TR31_OPT_BLOCK_CT:         return "Public Key Certificate";
		case TR31_OPT_BLOCK_DA:         return "Derivation(s) Allowed for Derivation Keys";
		case TR31_OPT_BLOCK_FL:         return "Flags";
		case TR31_OPT_BLOCK_HM:         return "Hash algorithm for HMAC";
		case TR31_OPT_BLOCK_IK:         return "Initial Key Identifier (IKID)";
		case TR31_OPT_BLOCK_KC:         return "Key Check Value (KCV) of wrapped key";
		case TR31_OPT_BLOCK_KP:         return "Key Check Value (KCV) of KBPK";
		case TR31_OPT_BLOCK_KS:         return "Initial Key Serial Number (KSN)";
		case TR31_OPT_BLOCK_KV:         return "Key Block Values";
		case TR31_OPT_BLOCK_LB:         return "Label";
		case TR31_OPT_BLOCK_PB:         return "Padding Block";
		case TR31_OPT_BLOCK_PK:         return "Protection Key Check Value (KCV) of export KBPK";
		case TR31_OPT_BLOCK_TC:         return "Time of Creation";
		case TR31_OPT_BLOCK_TS:         return "Time Stamp";
		case TR31_OPT_BLOCK_WP:         return "Wrapping Pedigree";
	}

	return "Unknown";
}<|MERGE_RESOLUTION|>--- conflicted
+++ resolved
@@ -710,12 +710,6 @@
 	// repeated optional block IDs are not allowed
 	// and optional block PB must always be last
 	// see ANSI X9.143:2021, 6.3.6
-<<<<<<< HEAD
-	opt_ctx = tr31_opt_block_find(ctx, id);
-	if (opt_ctx) {
-		// existing optional block found
-		return NULL;
-=======
 	for (size_t i = 0; i < ctx->opt_blocks_count; ++i) {
 		if (ctx->opt_blocks[i].id == id) {
 			// existing optional block found
@@ -745,7 +739,6 @@
 				}
 			}
 		}
->>>>>>> 3bd3f7be
 	}
 
 	// grow optional block array
@@ -2176,6 +2169,7 @@
 
 	// initialise processing state object
 	// this will populate:
+	// - state.flags
 	// - state.enc_block_size
 	// - state.authenticator_length
 	r = tr31_state_init(ctx->export_flags, ctx->version, &state);
@@ -2419,18 +2413,8 @@
 
 		default:
 			// invalid format version
-<<<<<<< HEAD
-			return -5;
-	}
-
-	// ensure that encrypted payload and authenticator are available
-	if (!ctx->payload || !ctx->authenticator) {
-		// internal error
-		return -6;
-=======
-			r = -3;
+			r = -5;
 			goto error;
->>>>>>> 3bd3f7be
 	}
 
 	// add payload and authenticator to key block output
@@ -2442,25 +2426,12 @@
 	);
 	if (r) {
 		// internal error
-<<<<<<< HEAD
-		return -7;
-=======
-		r = -4;
+		r = -6;
 		goto error;
->>>>>>> 3bd3f7be
-	}
-
-<<<<<<< HEAD
-	// add authenticator to key block
-	r = bin_to_hex(ctx->authenticator, ctx->authenticator_length, ptr, key_block_len);
-	if (r) {
-		// internal error
-		return -8;
-	}
-=======
+	}
+
 	r = 0;
 	goto exit;
->>>>>>> 3bd3f7be
 
 error:
 exit:
